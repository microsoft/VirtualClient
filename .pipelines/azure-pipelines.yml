--- conflicted
+++ resolved
@@ -11,23 +11,19 @@
   paths:
     exclude:
     - website
-    
+
 pr: none
 
 pool:
   vmImage: windows-latest
 
 variables:
-<<<<<<< HEAD
   VcVersion : 1.1.0
-=======
-  VcVersion : 0.14.1
->>>>>>> f0b4e871
   ROOT: $(Build.SourcesDirectory)
   CDP_DEFINITION_BUILD_COUNT: $[counter('', 0)] # needed for onebranch.pipeline.version task https://aka.ms/obpipelines/versioning
   ENABLE_PRS_DELAYSIGN: 1
   GitVersion.SemVer: ''
-  
+
 
 steps:
 - task: UseDotNet@2
@@ -55,7 +51,7 @@
   # Ensure the artifact output/bin/obj directories are clean.
 - script: $(Build.SourcesDirectory)\clean.cmd
   displayName: 'Clean Output Directories'
-  
+
   # Build the repo.
 - script: $(Build.SourcesDirectory)\build.cmd $(VcVersion)
   displayName: 'Build Solutions'
@@ -71,7 +67,7 @@
     Pattern: '*.nupkg'
     signConfigType: 'inlineSignParams'
     inlineOperation: |
-      [    
+      [
           {
             "KeyCode": "CP-401405",
             "OperationCode": "NuGetSign",

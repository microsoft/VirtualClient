# Starter pipeline
# Start with a minimal pipeline that you can customize to build and deploy your code.
# Add steps that build, run tests, deploy, and more:
# https://aka.ms/yaml

trigger:
  branches:
    include:
    - main
  paths:
    exclude:
    - website
    
pr: none

pool:
  vmImage: windows-latest

variables:
  VcVersion : 0.0.8
  ROOT: $(Build.SourcesDirectory)
  CDP_DEFINITION_BUILD_COUNT: $[counter('', 0)] # needed for onebranch.pipeline.version task https://aka.ms/obpipelines/versioning
  ENABLE_PRS_DELAYSIGN: 1
  GitVersion.SemVer: ''
  

steps:
- task: UseDotNet@2
  continueOnError: false
  inputs:
    packageType: 'sdk'
    version: '2.1.x'

- task: UseDotNet@2
  continueOnError: false
  inputs:
    packageType: 'sdk'
    version: '6.0.400'
    useGlobalJson: false
    performMultiLevelLookup: true
    workingDirectory: '$(Build.SourcesDirectory)'

#- task: GitVersion@5
#  inputs:
#    runtime: 'core'
#    configFilePath: 'GitVersion.yml'
#    updateAssemblyInfo: true


  # Ensure the artifact output/bin/obj directories are clean.
- script: $(Build.SourcesDirectory)\clean.cmd
  displayName: 'Clean Output Directories'
  
  # Build the repo.
- script: $(Build.SourcesDirectory)\build.cmd $(VcVersion)
  displayName: 'Build Solutions'

  # Build NuGet packages for the services/agents in the repo.
<<<<<<< HEAD
- script: $(Build.SourcesDirectory)\build-packages.cmd 0.0.8
=======
- script: $(Build.SourcesDirectory)\build-packages.cmd $(VcVersion)
>>>>>>> e731b11b
  displayName: 'Build NuGet Packages'

- task: EsrpCodeSigning@1
  inputs:
    ConnectedServiceName: 'virtualclient-esrp'
    FolderPath: '$(System.DefaultWorkingDirectory)'
    Pattern: '*.nupkg'
    signConfigType: 'inlineSignParams'
    inlineOperation: |
      [    
          {
            "KeyCode": "CP-401405",
            "OperationCode": "NuGetSign",
            "Parameters": {},
            "ToolName": "sign",
            "ToolVersion": "1.0"
          },
          {
            "KeyCode": "CP-401405",
            "OperationCode": "NuGetVerify",
            "Parameters": {},
            "ToolName": "sign",
            "ToolVersion": "1.0"
          }
      ]
    SessionTimeout: '60'
    MaxConcurrency: '50'
    MaxRetryAttempts: '5'

- script: $(Build.SourcesDirectory)\upload-packages.cmd $(Build.SourcesDirectory)\out\packages $(NUGETORGAPIKEY)
  displayName: 'Build NuGet Packages'<|MERGE_RESOLUTION|>--- conflicted
+++ resolved
@@ -17,7 +17,7 @@
   vmImage: windows-latest
 
 variables:
-  VcVersion : 0.0.8
+  VcVersion : 0.0.9
   ROOT: $(Build.SourcesDirectory)
   CDP_DEFINITION_BUILD_COUNT: $[counter('', 0)] # needed for onebranch.pipeline.version task https://aka.ms/obpipelines/versioning
   ENABLE_PRS_DELAYSIGN: 1
@@ -56,11 +56,7 @@
   displayName: 'Build Solutions'
 
   # Build NuGet packages for the services/agents in the repo.
-<<<<<<< HEAD
-- script: $(Build.SourcesDirectory)\build-packages.cmd 0.0.8
-=======
 - script: $(Build.SourcesDirectory)\build-packages.cmd $(VcVersion)
->>>>>>> e731b11b
   displayName: 'Build NuGet Packages'
 
 - task: EsrpCodeSigning@1

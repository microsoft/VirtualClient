# Starter pipeline
# Start with a minimal pipeline that you can customize to build and deploy your code.
# Add steps that build, run tests, deploy, and more:
# https://aka.ms/yaml
# ADO link: https://msazure.visualstudio.com/One/_apps/hub/ms.vss-build-web.ci-designer-hub?pipelineId=297462&branch=main

trigger:
  branches:
    include:
    - main
  paths:
    exclude:
    - website
    
pr: none

pool:
  vmImage: windows-latest

variables:
<<<<<<< HEAD
  VcVersion : 0.21.2
=======
  VcVersion : 1.0.0
>>>>>>> 2f6cdab3
  ROOT: $(Build.SourcesDirectory)
  CDP_DEFINITION_BUILD_COUNT: $[counter('', 0)] # needed for onebranch.pipeline.version task https://aka.ms/obpipelines/versioning
  ENABLE_PRS_DELAYSIGN: 1
  GitVersion.SemVer: ''
  

steps:
- task: UseDotNet@2
  continueOnError: false
  inputs:
    packageType: 'sdk'
    version: '2.1.x'

- task: UseDotNet@2
  continueOnError: false
  inputs:
    packageType: 'sdk'
    version: '6.0.406'
    useGlobalJson: false
    performMultiLevelLookup: true
    workingDirectory: '$(Build.SourcesDirectory)'

#- task: GitVersion@5
#  inputs:
#    runtime: 'core'
#    configFilePath: 'GitVersion.yml'
#    updateAssemblyInfo: true


  # Ensure the artifact output/bin/obj directories are clean.
- script: $(Build.SourcesDirectory)\clean.cmd
  displayName: 'Clean Output Directories'
  
  # Build the repo.
- script: $(Build.SourcesDirectory)\build.cmd $(VcVersion)
  displayName: 'Build Solutions'

  # Build NuGet packages for the services/agents in the repo.
- script: $(Build.SourcesDirectory)\build-packages.cmd $(VcVersion)$(VersionSuffix)
  displayName: 'Build NuGet Packages'

- task: EsrpCodeSigning@1
  inputs:
    ConnectedServiceName: 'virtualclient-esrp'
    FolderPath: '$(System.DefaultWorkingDirectory)'
    Pattern: '*.nupkg'
    signConfigType: 'inlineSignParams'
    inlineOperation: |
      [    
          {
            "KeyCode": "CP-401405",
            "OperationCode": "NuGetSign",
            "Parameters": {},
            "ToolName": "sign",
            "ToolVersion": "1.0"
          },
          {
            "KeyCode": "CP-401405",
            "OperationCode": "NuGetVerify",
            "Parameters": {},
            "ToolName": "sign",
            "ToolVersion": "1.0"
          }
      ]
    SessionTimeout: '60'
    MaxConcurrency: '50'
    MaxRetryAttempts: '5'

- script: $(Build.SourcesDirectory)\upload-packages.cmd $(Build.SourcesDirectory)\out\packages $(NUGETORGAPIKEY)
  displayName: 'Publish NuGet Packages'<|MERGE_RESOLUTION|>--- conflicted
+++ resolved
@@ -18,11 +18,7 @@
   vmImage: windows-latest
 
 variables:
-<<<<<<< HEAD
-  VcVersion : 0.21.2
-=======
-  VcVersion : 1.0.0
->>>>>>> 2f6cdab3
+  VcVersion : 1.0.1
   ROOT: $(Build.SourcesDirectory)
   CDP_DEFINITION_BUILD_COUNT: $[counter('', 0)] # needed for onebranch.pipeline.version task https://aka.ms/obpipelines/versioning
   ENABLE_PRS_DELAYSIGN: 1

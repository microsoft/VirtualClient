# Starter pipeline
# Start with a minimal pipeline that you can customize to build and deploy your code.
# Add steps that build, run tests, deploy, and more:
# https://aka.ms/yaml
# ADO link: https://msazure.visualstudio.com/One/_apps/hub/ms.vss-build-web.ci-designer-hub?pipelineId=297462&branch=main

trigger:
  branches:
    include:
    - main
  paths:
    exclude:
    - website
    
pr: none

pool:
  vmImage: windows-latest

variables:
<<<<<<< HEAD
  VcVersion : 1.10.8
=======
  VcVersion : 1.11.1
>>>>>>> 303354c4
  ROOT: $(Build.SourcesDirectory)
  CDP_DEFINITION_BUILD_COUNT: $[counter('', 0)] # needed for onebranch.pipeline.version task https://aka.ms/obpipelines/versioning
  ENABLE_PRS_DELAYSIGN: 1
  GitVersion.SemVer: ''
  

steps:
- task: UseDotNet@2
  continueOnError: false
  inputs:
    packageType: 'sdk'
    version: '2.1.x'

- task: UseDotNet@2
  continueOnError: false
  inputs:
    packageType: 'sdk'
    version: '6.0.406'
    useGlobalJson: false
    performMultiLevelLookup: true
    workingDirectory: '$(Build.SourcesDirectory)'

#- task: GitVersion@5
#  inputs:
#    runtime: 'core'
#    configFilePath: 'GitVersion.yml'
#    updateAssemblyInfo: true


  # Ensure the artifact output/bin/obj directories are clean.
- script: $(Build.SourcesDirectory)\clean.cmd
  displayName: 'Clean Output Directories'
  
  # Build the repo.
- script: $(Build.SourcesDirectory)\build.cmd $(VcVersion)
  displayName: 'Build Solutions'

  # Build NuGet packages for the services/agents in the repo.
- script: $(Build.SourcesDirectory)\build-packages.cmd $(VcVersion)$(VersionSuffix)
  displayName: 'Build NuGet Packages'

- task: EsrpCodeSigning@1
  inputs:
    ConnectedServiceName: 'virtualclient-esrp'
    FolderPath: '$(System.DefaultWorkingDirectory)'
    Pattern: '*.nupkg'
    signConfigType: 'inlineSignParams'
    inlineOperation: |
      [    
          {
            "KeyCode": "CP-401405",
            "OperationCode": "NuGetSign",
            "Parameters": {},
            "ToolName": "sign",
            "ToolVersion": "1.0"
          },
          {
            "KeyCode": "CP-401405",
            "OperationCode": "NuGetVerify",
            "Parameters": {},
            "ToolName": "sign",
            "ToolVersion": "1.0"
          }
      ]
    SessionTimeout: '60'
    MaxConcurrency: '50'
    MaxRetryAttempts: '5'

- script: $(Build.SourcesDirectory)\upload-packages.cmd $(Build.SourcesDirectory)\out\packages $(NUGETORGAPIKEY)
  displayName: 'Publish NuGet Packages'<|MERGE_RESOLUTION|>--- conflicted
+++ resolved
@@ -18,11 +18,7 @@
   vmImage: windows-latest
 
 variables:
-<<<<<<< HEAD
-  VcVersion : 1.10.8
-=======
-  VcVersion : 1.11.1
->>>>>>> 303354c4
+  VcVersion : 1.11.2
   ROOT: $(Build.SourcesDirectory)
   CDP_DEFINITION_BUILD_COUNT: $[counter('', 0)] # needed for onebranch.pipeline.version task https://aka.ms/obpipelines/versioning
   ENABLE_PRS_DELAYSIGN: 1

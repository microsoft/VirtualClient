# Starter pipeline
# Start with a minimal pipeline that you can customize to build and deploy your code.
# Add steps that build, run tests, deploy, and more:
# https://aka.ms/yaml
# ADO link: https://msazure.visualstudio.com/One/_apps/hub/ms.vss-build-web.ci-designer-hub?pipelineId=297462&branch=main

trigger:
  branches:
    include:
    - main
  paths:
    exclude:
    - website
    
pr: none

pool:
  vmImage: windows-latest

variables:
<<<<<<< HEAD
  VcVersion : 1.14.13
=======
  VcVersion : 1.14.17
>>>>>>> 9712ff85
  ROOT: $(Build.SourcesDirectory)
  CDP_DEFINITION_BUILD_COUNT: $[counter('', 0)] # needed for onebranch.pipeline.version task https://aka.ms/obpipelines/versioning
  ENABLE_PRS_DELAYSIGN: 1
  

steps:
- task: UseDotNet@2
  continueOnError: false
  inputs:
    packageType: 'sdk'
    version: '2.1.x'

- task: UseDotNet@2
  continueOnError: false
  inputs:
    packageType: 'sdk'
    version: '8.0.101'
    useGlobalJson: false
    performMultiLevelLookup: true
    workingDirectory: '$(Build.SourcesDirectory)'

#- task: GitVersion@5
#  inputs:
#    runtime: 'core'
#    configFilePath: 'GitVersion.yml'
#    updateAssemblyInfo: true


  # Ensure the artifact output/bin/obj directories are clean.
- script: $(Build.SourcesDirectory)\clean.cmd
  displayName: 'Clean Output Directories'
  
  # Build the repo.
- script: $(Build.SourcesDirectory)\build.cmd $(VcVersion)
  displayName: 'Build Solutions'

  # Build NuGet packages for the services/agents in the repo.
- script: $(Build.SourcesDirectory)\build-packages.cmd $(VcVersion)$(VersionSuffix)
  displayName: 'Build NuGet Packages'

- task: EsrpCodeSigning@1
  inputs:
    ConnectedServiceName: 'virtualclient-esrp'
    FolderPath: '$(System.DefaultWorkingDirectory)'
    Pattern: '*.nupkg'
    signConfigType: 'inlineSignParams'
    inlineOperation: |
      [    
          {
            "KeyCode": "CP-401405",
            "OperationCode": "NuGetSign",
            "Parameters": {},
            "ToolName": "sign",
            "ToolVersion": "1.0"
          },
          {
            "KeyCode": "CP-401405",
            "OperationCode": "NuGetVerify",
            "Parameters": {},
            "ToolName": "sign",
            "ToolVersion": "1.0"
          }
      ]
    SessionTimeout: '60'
    MaxConcurrency: '50'
    MaxRetryAttempts: '5'

- script: $(Build.SourcesDirectory)\upload-packages.cmd $(Build.SourcesDirectory)\out\packages $(NUGETORGAPIKEY)
  displayName: 'Publish NuGet Packages'<|MERGE_RESOLUTION|>--- conflicted
+++ resolved
@@ -18,11 +18,7 @@
   vmImage: windows-latest
 
 variables:
-<<<<<<< HEAD
-  VcVersion : 1.14.13
-=======
   VcVersion : 1.14.17
->>>>>>> 9712ff85
   ROOT: $(Build.SourcesDirectory)
   CDP_DEFINITION_BUILD_COUNT: $[counter('', 0)] # needed for onebranch.pipeline.version task https://aka.ms/obpipelines/versioning
   ENABLE_PRS_DELAYSIGN: 1

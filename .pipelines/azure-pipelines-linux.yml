# Starter pipeline
# Start with a minimal pipeline that you can customize to build and deploy your code.
# Add steps that build, run tests, deploy, and more:
# https://aka.ms/yaml
# ADO link: https://msazure.visualstudio.com/One/_apps/hub/ms.vss-build-web.ci-designer-hub?pipelineId=297462&branch=main

trigger:
  none
    
pr: none

pool:
  vmImage: ubuntu-latest

variables:
<<<<<<< HEAD
  VcVersion : 1.10.6
=======
  VcVersion : 1.11.0
>>>>>>> a6890752
  ROOT: $(Build.SourcesDirectory)
  CDP_DEFINITION_BUILD_COUNT: $[counter('', 0)] # needed for onebranch.pipeline.version task https://aka.ms/obpipelines/versioning
  ENABLE_PRS_DELAYSIGN: 1
  GitVersion.SemVer: ''
  

steps:

- task: PipAuthenticate@1
  inputs:
    artifactFeeds: 'CRC-Dev'
- script: pip install pmc-cli
- task: UseDotNet@2
  continueOnError: false
  inputs:
    packageType: 'sdk'
    version: '6.0.406'
    useGlobalJson: false
    performMultiLevelLookup: true
    workingDirectory: '$(Build.SourcesDirectory)'

- script: chmod -R +x $(Build.SourcesDirectory)
  displayName: 'Allow scripts to be executable on Linux'

  # Ensure the artifact output/bin/obj directories are clean.
# - script: $(Build.SourcesDirectory)/clean.cmd
  # displayName: 'Clean Output Directories'
  
  # Build the repo.
- script: $(Build.SourcesDirectory)/build.sh $(VcVersion)
  displayName: 'Build Solutions'

- script: $(Build.SourcesDirectory)/src/VirtualClient/VirtualClient.Packaging/build-deb-linux-x64.sh $(VcVersion)
  displayName: 'Build deb package for linux x64'

  # Build NuGet packages for the services/agents in the repo.
# - script: $(Build.SourcesDirectory)/build-packages.cmd $(VcVersion)$(VersionSuffix)
  # displayName: 'Build NuGet Packages'

- task: EsrpCodeSigning@1
  inputs:
    ConnectedServiceName: 'virtualclient-esrp'
    FolderPath: '$(Build.SourcesDirectory)/out/packages'
    Pattern: '*.deb'
    signConfigType: 'inlineSignParams'
    inlineOperation: |
      [
          {
              "KeyCode" : "CP-450779-Pgp",
              "OperationCode" : "LinuxSign",
              "Parameters" : {},
              "ToolName" : "sign",
              "ToolVersion" : "1.0"
          }
      ]
    SessionTimeout: '60'
    MaxConcurrency: '50'
    MaxRetryAttempts: '5'


  - task: AzureKeyVault@2
    inputs:
      azureSubscription: 'CRC-AIR-AME-Infra'
      KeyVaultName: 'YOUR_KEYVAULT_NAME'
      SecretsFilter: 'YOUR_SECRETS_FILTER_NAME'
      RunAsPreJob: false
  
  - task: PublishLinuxPackagesPMC@0
    inputs:
      profile: 'prod' # or tux-dev or ppe depending on what you selected
      msal_SNIAuth: 'msal-sniauth'
      msal_cert: $(YOUR_SECRETS_FILTER_NAME) # notice: no single quotation marks
      msal_client_ID: 'YOUR_MSAL_CLIENT_ID'
      package_path: 'YOUR_PACKAGE_PATH'
      repository: 'YOUR_REPO_NAME_OR_ID'<|MERGE_RESOLUTION|>--- conflicted
+++ resolved
@@ -1,95 +1,99 @@
-# Starter pipeline
-# Start with a minimal pipeline that you can customize to build and deploy your code.
-# Add steps that build, run tests, deploy, and more:
-# https://aka.ms/yaml
-# ADO link: https://msazure.visualstudio.com/One/_apps/hub/ms.vss-build-web.ci-designer-hub?pipelineId=297462&branch=main
-
-trigger:
-  none
-    
-pr: none
-
-pool:
-  vmImage: ubuntu-latest
-
-variables:
-<<<<<<< HEAD
-  VcVersion : 1.10.6
-=======
-  VcVersion : 1.11.0
->>>>>>> a6890752
-  ROOT: $(Build.SourcesDirectory)
-  CDP_DEFINITION_BUILD_COUNT: $[counter('', 0)] # needed for onebranch.pipeline.version task https://aka.ms/obpipelines/versioning
-  ENABLE_PRS_DELAYSIGN: 1
-  GitVersion.SemVer: ''
-  
-
-steps:
-
-- task: PipAuthenticate@1
-  inputs:
-    artifactFeeds: 'CRC-Dev'
-- script: pip install pmc-cli
-- task: UseDotNet@2
-  continueOnError: false
-  inputs:
-    packageType: 'sdk'
-    version: '6.0.406'
-    useGlobalJson: false
-    performMultiLevelLookup: true
-    workingDirectory: '$(Build.SourcesDirectory)'
-
-- script: chmod -R +x $(Build.SourcesDirectory)
-  displayName: 'Allow scripts to be executable on Linux'
-
-  # Ensure the artifact output/bin/obj directories are clean.
-# - script: $(Build.SourcesDirectory)/clean.cmd
-  # displayName: 'Clean Output Directories'
-  
-  # Build the repo.
-- script: $(Build.SourcesDirectory)/build.sh $(VcVersion)
-  displayName: 'Build Solutions'
-
-- script: $(Build.SourcesDirectory)/src/VirtualClient/VirtualClient.Packaging/build-deb-linux-x64.sh $(VcVersion)
-  displayName: 'Build deb package for linux x64'
-
-  # Build NuGet packages for the services/agents in the repo.
-# - script: $(Build.SourcesDirectory)/build-packages.cmd $(VcVersion)$(VersionSuffix)
-  # displayName: 'Build NuGet Packages'
-
-- task: EsrpCodeSigning@1
-  inputs:
-    ConnectedServiceName: 'virtualclient-esrp'
-    FolderPath: '$(Build.SourcesDirectory)/out/packages'
-    Pattern: '*.deb'
-    signConfigType: 'inlineSignParams'
-    inlineOperation: |
-      [
-          {
-              "KeyCode" : "CP-450779-Pgp",
-              "OperationCode" : "LinuxSign",
-              "Parameters" : {},
-              "ToolName" : "sign",
-              "ToolVersion" : "1.0"
-          }
-      ]
-    SessionTimeout: '60'
-    MaxConcurrency: '50'
-    MaxRetryAttempts: '5'
-
-
-  - task: AzureKeyVault@2
-    inputs:
-      azureSubscription: 'CRC-AIR-AME-Infra'
-      KeyVaultName: 'YOUR_KEYVAULT_NAME'
-      SecretsFilter: 'YOUR_SECRETS_FILTER_NAME'
-      RunAsPreJob: false
-  
-  - task: PublishLinuxPackagesPMC@0
-    inputs:
-      profile: 'prod' # or tux-dev or ppe depending on what you selected
-      msal_SNIAuth: 'msal-sniauth'
-      msal_cert: $(YOUR_SECRETS_FILTER_NAME) # notice: no single quotation marks
-      msal_client_ID: 'YOUR_MSAL_CLIENT_ID'
-      package_path: 'YOUR_PACKAGE_PATH'
-      repository: 'YOUR_REPO_NAME_OR_ID'+# Starter pipeline
+# Start with a minimal pipeline that you can customize to build and deploy your code.
+# Add steps that build, run tests, deploy, and more:
+# https://aka.ms/yaml
+# ADO link: https://msazure.visualstudio.com/One/_apps/hub/ms.vss-build-web.ci-designer-hub?pipelineId=297462&branch=main
+
+trigger:
+  none
+    
+pr: none
+
+resources:
+  containers:
+  - container: pmc-cli
+    image: 'mcr.microsoft.com/pmc/pmc-cli:latest'
+    options: --entrypoint=""
+
+jobs:
+- job: PublishPackage
+  pool:
+    vmImage: 'ubuntu-latest'
+  container: pmc-cli
+
+variables:
+  VcVersion : 1.11.0
+  ROOT: $(Build.SourcesDirectory)
+  CDP_DEFINITION_BUILD_COUNT: $[counter('', 0)] # needed for onebranch.pipeline.version task https://aka.ms/obpipelines/versioning
+  ENABLE_PRS_DELAYSIGN: 1
+  GitVersion.SemVer: ''
+  
+
+steps:
+
+- task: PipAuthenticate@1
+  inputs:
+    artifactFeeds: 'CRC-Dev'
+- script: pip install pmc-cli
+
+- task: AzureKeyVault@2
+  inputs:
+    azureSubscription: 'CRC-AIR-AME-Infra'
+    KeyVaultName: 'junoprod01vault01'
+    SecretsFilter: 'virtualclient'
+    RunAsPreJob: false
+- task: UseDotNet@2
+  continueOnError: false
+  inputs:
+    packageType: 'sdk'
+    version: '6.0.406'
+    useGlobalJson: false
+    performMultiLevelLookup: true
+    workingDirectory: '$(Build.SourcesDirectory)'
+
+- script: chmod -R +x $(Build.SourcesDirectory)
+  displayName: 'Allow scripts to be executable on Linux'
+
+  # Ensure the artifact output/bin/obj directories are clean.
+# - script: $(Build.SourcesDirectory)/clean.cmd
+  # displayName: 'Clean Output Directories'
+  
+  # Build the repo.
+- script: $(Build.SourcesDirectory)/build.sh $(VcVersion)
+  displayName: 'Build Solutions'
+
+- script: $(Build.SourcesDirectory)/src/VirtualClient/VirtualClient.Packaging/build-deb-linux-x64.sh $(VcVersion)
+  displayName: 'Build deb package for linux x64'
+
+  # Build NuGet packages for the services/agents in the repo.
+# - script: $(Build.SourcesDirectory)/build-packages.cmd $(VcVersion)$(VersionSuffix)
+  # displayName: 'Build NuGet Packages'
+
+- task: EsrpCodeSigning@1
+  inputs:
+    ConnectedServiceName: 'virtualclient-esrp'
+    FolderPath: '$(Build.SourcesDirectory)/out/packages'
+    Pattern: '*.deb'
+    signConfigType: 'inlineSignParams'
+    inlineOperation: |
+      [
+          {
+              "KeyCode" : "CP-450779-Pgp",
+              "OperationCode" : "LinuxSign",
+              "Parameters" : {},
+              "ToolName" : "sign",
+              "ToolVersion" : "1.0"
+          }
+      ]
+    SessionTimeout: '60'
+    MaxConcurrency: '50'
+    MaxRetryAttempts: '5'
+
+- task: PublishLinuxPackagesPMC@0
+  inputs:
+    profile: 'ppe' # or tux-dev or ppe or prod depending on what you selected
+    msal_SNIAuth: 'msal-sniauth'
+    msal_cert: virtualclient # notice: no single quotation marks
+    msal_client_ID: 'f407a268-1184-4845-92b1-eebfbe0749c0'
+    package_path: '$(Build.SourcesDirectory)/out/packages/*.deb'
+    repository: 'virtualclient'
﻿// Copyright (c) Microsoft Corporation.
// Licensed under the MIT License.

namespace VirtualClient
{
    using System;
    using System.Collections.Generic;
    using System.Linq;
    using System.Text;
    using System.Text.RegularExpressions;
    using System.Threading;
    using VirtualClient.Common;
    using VirtualClient.Common.Extensions;
    using VirtualClient.Common.Telemetry;
    using VirtualClient.Contracts;

    /// <summary>
    /// Extension methods to help with common test setup needs in the
    /// functional tests in this project.
    /// </summary>
    public static class DependencyFixtureExtensions
    {
        /// <summary>
        /// Returns true if the expected workload metrics were captured.
        /// </summary>
        public static bool AreMetricsCaptured(
            this EventContext telemetryContext,
            string scenarioName = null,
            string metricName = null,
            string toolName = null,
            double? metricValue = null,
            string metricUnit = null,
            string metricCategorization = null)
        {
            telemetryContext.ThrowIfNull(nameof(telemetryContext));

            bool metricsCaptured = true;
            if (scenarioName != null && metricsCaptured)
            {
                metricsCaptured = telemetryContext.Properties.ContainsKey("scenarioName") 
                    && telemetryContext.Properties["scenarioName"].ToString() == scenarioName;
            }

            if (metricName != null && metricsCaptured)
            {
                metricsCaptured = telemetryContext.Properties.ContainsKey("metricName")
                    && telemetryContext.Properties["metricName"].ToString() == metricName;
            }

            if (toolName != null && metricsCaptured)
            {
                metricsCaptured = telemetryContext.Properties.ContainsKey("toolName")
                    && telemetryContext.Properties["toolName"].ToString() == toolName;
            }

            if (metricValue != null && metricsCaptured)
            {
                metricsCaptured = telemetryContext.Properties.ContainsKey("metricValue")
                    && telemetryContext.Properties["metricValue"].Equals(metricValue.Value);
            }

            if (metricUnit != null && metricsCaptured)
            {
                metricsCaptured = telemetryContext.Properties.ContainsKey("metricUnit")
                    && telemetryContext.Properties["metricUnit"].ToString() == metricUnit;
            }

            if (metricCategorization != null && metricsCaptured)
            {
                metricsCaptured = telemetryContext.Properties.ContainsKey("metricCategorization")
                    && telemetryContext.Properties["metricCategorization"].ToString() == metricCategorization;
            }

            return metricsCaptured;
        }

        /// <summary>
        /// Confirms the workload commands were executed. This method uses regular expressions
        /// to evaluate equality so the commands passed in can be explicit or using regular expressions
        /// syntax.
        /// </summary>
        public static bool CommandsExecuted(this InMemoryProcessManager processManager, params string[] commands)
        {
            bool executed = true;
            List<IProcessProxy> processesConfirmed = new List<IProcessProxy>();

            foreach (string command in commands)
            {
                // There are certain characters in the commands/arguments that are reserved characters in regular
                // expressions. To work around this, we do a direct string comparison first that does not use a regular
                // expression. If this does not resolve a match, we use the regular expression. This enables developers to
                // use either exact matches or regular expression matches as they see fit.
                IProcessProxy matchingProcess = processManager.Processes.FirstOrDefault(
                    proc => (proc.FullCommand() == command));

                matchingProcess ??= processManager.Processes.FirstOrDefault(
                    proc => Regex.IsMatch(proc.FullCommand(), command, RegexOptions.IgnoreCase) 
                    && !processesConfirmed.Any(otherProc => object.ReferenceEquals(proc, otherProc)));

                if (matchingProcess == null)
                {
                    executed = false;
                    break;
                }

                processesConfirmed.Add(matchingProcess);
            }

            return executed;
        }

        /// <summary>
        /// Confirms the workload commands were executed. This method uses regular expressions
        /// to evaluate equality so the commands passed in can be explicit or using regular expressions
        /// syntax.
        /// </summary>
        public static bool CommandsExecutedInWorkingDirectory(this InMemoryProcessManager processManager, string workingDir, params string[] commands)
        {
            bool executed = true;
            List<IProcessProxy> processesConfirmed = new List<IProcessProxy>();

            foreach (string command in commands)
            {
                IProcessProxy matchingProcess = processManager.Processes.FirstOrDefault(
<<<<<<< HEAD
                    proc => (proc.FullCommand() == command));
=======
                    proc => (proc.FullCommand() == command 
                    && proc.StartInfo.WorkingDirectory == workingDir));
>>>>>>> ff1da583

                matchingProcess ??= processManager.Processes.FirstOrDefault(
                    proc => Regex.IsMatch(proc.FullCommand(), command, RegexOptions.IgnoreCase)
                    && !processesConfirmed.Any(otherProc => object.ReferenceEquals(proc, otherProc)));

                if (matchingProcess == null)
                {
                    executed = false;
                    break;
                }

                processesConfirmed.Add(matchingProcess);
            }

            return executed;
        }

        /// <summary>
        /// Returns true if the file was made attributable using the 'chmod' command on Unix/Linux
        /// systems (e.g. chmod +x "/any/path/to/binary"). Default attributes = '+x'
        /// </summary>
        public static bool IsChmodAttributed(this DependencyFixture fixture, string filePath, string attributes = "+x")
        {
            return fixture.ProcessManager.CommandsExecuted($"sudo chmod {Regex.Escape(attributes)} \"{Regex.Escape(filePath)}\"");
        }

        /// <summary>
        /// Extension returns true if the process command and arguments match the full command provided.
        /// Note that full command can be a regular expression and is evaluated as such.
        /// </summary>
        public static bool IsMatch(this IProcessProxy process, string fullCommand, bool exactMatch = false)
        {
            string processCommand = string.IsNullOrEmpty(process.StartInfo?.Arguments)
                ? process.StartInfo.FileName
                : $"{process.StartInfo?.FileName} {process.StartInfo.Arguments}";

            return Regex.IsMatch(processCommand, fullCommand, RegexOptions.IgnoreCase);
        }

        /// <summary>
        /// Sets the package and version to be returned as installed when checked on a Linux system.
        /// </summary>
        /// <param name="fixture">The mock fixture.</param>
        /// <param name="packageVersions">The packages and versions to stage as installed. Key = package name (e.g. gcc). Value = package version (e.g. 10).</param>
        public static DependencyFixture SetupLinuxPackagesInstalled(this DependencyFixture fixture, IDictionary<string, string> packageVersions)
        {
            fixture.ProcessManager.OnProcessCreated = process =>
            {
                if (packageVersions.TryGetValue(process.StartInfo.FileName, out string packageVersion))
                {
                    process.StandardOutput.Append($"{process.StartInfo.FileName} (Distro {packageVersion}distro1~18.04) {packageVersion}");
                }
            };

            return fixture;
        }

        /// <summary>
        /// Adds mock/fake directory to the file system.
        /// </summary>
        /// <param name="fixture">The mock fixture.</param>
        /// <param name="directoryPath">The path to the file to add to the system.</param>
        public static DependencyFixture SetupDirectory(this DependencyFixture fixture, string directoryPath)
        {
            fixture.FileSystem.Directory.CreateDirectory(directoryPath);

            return fixture;
        }

        /// <summary>
        /// Adds mock/fake directory to the file system.
        /// </summary>
        /// <param name="fixture">The mock fixture.</param>
        /// <param name="packageName">The name of the workload package.</param>
        /// <param name="directoryPath">The path to the file to add to the system.</param>
        public static DependencyFixture SetupDirectory(this DependencyFixture fixture, string packageName, string directoryPath)
        {
            string packagePath = fixture.PlatformSpecifics.Combine(fixture.PackagesDirectory, packageName);
            fixture.SetupDirectory(fixture.PlatformSpecifics.Combine(packagePath, directoryPath));

            return fixture;
        }

        /// <summary>
        /// Adds mock/fake disks to the dependency fixture disk manager for
        /// workload profile test scenarios that operate against disks.
        /// </summary>
        /// <param name="fixture">The mock fixture.</param>
        /// <param name="withRemoteDisks">True if remote disks should be included. Note that remote disks are required if unformatted disks are required.</param>
        /// <param name="withUnformatted">True if some of the disks (e.g. the remote/managed disks) should be unformatted.</param>
        /// <returns></returns>
        public static DependencyFixture SetupDisks(this DependencyFixture fixture, bool withRemoteDisks = true, bool withUnformatted = true)
        {
            IEnumerable<Disk> disks = fixture.CreateDisks(fixture.Platform, true);
            if (withUnformatted)
            {
                disks.ToList().ForEach(disk =>
                {
                    if (!disk.IsOperatingSystem())
                    {
                        // We determine that a disk is formatted by looking to see if it
                        // has any volumes/partitions defined. An unformatted disk will NOT
                        // have any volumes/partitions.
                        (disk.Volumes as List<DiskVolume>).Clear();
                    }
                });
            }

            if (!withRemoteDisks)
            {
                fixture.DiskManager.AddRange(disks.Where(disk => disk.IsOperatingSystem()));
            }
            else
            {
                fixture.DiskManager.AddRange(disks);
            }

            return fixture;
        }

        /// <summary>
        /// Adds mock/fake file to the file system.
        /// </summary>
        /// <param name="fixture">The mock fixture.</param>
        /// <param name="filePath">The path to the file to add to the system.</param>
        /// <param name="content">Contents of the file.</param>
        public static DependencyFixture SetupFile(this DependencyFixture fixture, string filePath, byte[] content = null)
        {
            if (content == null)
            {
                fixture.FileSystem.File.Create(filePath);
            }
            else
            {
                fixture.FileSystem.File.WriteAllBytes(filePath, content);
            }

            return fixture;
        }

        /// <summary>
        /// Adds mock/fake file to the file system.
        /// </summary>
        /// <param name="fixture">The mock fixture.</param>
        /// <param name="packageName">The name of the workload package.</param>
        /// <param name="filePath">The path to the file to add to the system.</param>
        /// <param name="content">Contents of the file.</param>
        public static DependencyFixture SetupFile(this DependencyFixture fixture, string packageName, string filePath, string content)
        {
            return fixture.SetupFile(packageName, filePath, Encoding.UTF8.GetBytes(content));
        }

        /// <summary>
        /// Adds mock/fake workload dependency package to the package manager.
        /// </summary>
        /// <param name="fixture">The mock fixture.</param>
        /// <param name="packageName">The name of the workload package.</param>
        /// <param name="filePath">The path to the file to add to the system.</param>
        /// <param name="content">Contents of the file.</param>
        public static DependencyFixture SetupFile(this DependencyFixture fixture, string packageName, string filePath, byte[] content)
        {
            string packagePath = fixture.PlatformSpecifics.Combine(fixture.PackagesDirectory, packageName);
            fixture.SetupFile(fixture.PlatformSpecifics.Combine(packagePath, filePath), content);

            return fixture;
        }

        /// <summary>
        /// Adds mock/fake workload dependency package to the package manager.
        /// </summary>
        /// <param name="fixture">The mock fixture.</param>
        /// <param name="packageName">The name of the workload package.</param>
        /// <param name="metadata">Add specifics if needed.</param>
        /// <param name="expectedFiles">
        /// Files to add to the file system in the package directories. These will be added to the packages directory
        /// exactly as supplied (e.g. fio.exe -> ...\VirtualClient\packages\fio\1.0.0\fio.exe,
        /// runtimes\win-x64\fio.exe -> ...\VirtualClient\packages\fio\1.0.0\runtimes\win-x64\fio.exe)
        /// </param>
        public static DependencyFixture SetupWorkloadPackage(
            this DependencyFixture fixture, 
            string packageName,
            IDictionary<string, IConvertible> metadata = null,
            params string[] expectedFiles)
        {
            string packagePath = fixture.PlatformSpecifics.Combine(fixture.PackagesDirectory, packageName);
            DependencyPath package = new DependencyPath(packageName, packagePath, $"{packageName} workload package", metadata: metadata);

            fixture.PackageManager.RegisterPackageAsync(package, CancellationToken.None)
                .GetAwaiter().GetResult();

            if (expectedFiles?.Any() == true)
            {
                foreach (string filePath in expectedFiles)
                {
                    fixture.SetupFile(fixture.PlatformSpecifics.Combine(packagePath, filePath));
                }
            }

            return fixture;
        }
    }
}<|MERGE_RESOLUTION|>--- conflicted
+++ resolved
@@ -122,12 +122,8 @@
             foreach (string command in commands)
             {
                 IProcessProxy matchingProcess = processManager.Processes.FirstOrDefault(
-<<<<<<< HEAD
-                    proc => (proc.FullCommand() == command));
-=======
                     proc => (proc.FullCommand() == command 
                     && proc.StartInfo.WorkingDirectory == workingDir));
->>>>>>> ff1da583
 
                 matchingProcess ??= processManager.Processes.FirstOrDefault(
                     proc => Regex.IsMatch(proc.FullCommand(), command, RegexOptions.IgnoreCase)

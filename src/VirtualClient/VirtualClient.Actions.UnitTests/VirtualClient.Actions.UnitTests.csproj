﻿<Project Sdk="Microsoft.NET.Sdk">

    <PropertyGroup>
        <TargetFramework>net8.0</TargetFramework>
        <IsPackable>false</IsPackable>
        <RunCodeAnalysis>false</RunCodeAnalysis>
        <RunAnalyzers>false</RunAnalyzers>
        <RootNamespace>VirtualClient.Actions</RootNamespace>
        <NoWarn>AsyncFixer02,SA1005,SA1120</NoWarn>
    </PropertyGroup>

    <ItemGroup>
        <Compile Remove="DiskPerformance\**" />
        <EmbeddedResource Remove="DiskPerformance\**" />
        <None Remove="DiskPerformance\**" />
    </ItemGroup>

    <ItemGroup>
<<<<<<< HEAD
	  <Content Include="..\TestResources\expectedoltp-c.fio1.jobfile" Link="Examples\FIO\expectedoltp-c.fio1.jobfile">
		<CopyToOutputDirectory>PreserveNewest</CopyToOutputDirectory>
	  </Content>
	  <Content Include="..\TestResources\expectedoltp-c.fio2.jobfile" Link="Examples\FIO\expectedoltp-c.fio2.jobfile">
		<CopyToOutputDirectory>PreserveNewest</CopyToOutputDirectory>
	  </Content>
	  <Content Include="..\TestResources\expectedoltp-c.fio3.jobfile" Link="Examples\FIO\expectedoltp-c.fio3.jobfile">
		<CopyToOutputDirectory>PreserveNewest</CopyToOutputDirectory>
	  </Content>
	  <Content Include="..\TestResources\oltp-c.fio.jobfile" Link="Examples\FIO\oltp-c.fio.jobfile">
        <CopyToOutputDirectory>PreserveNewest</CopyToOutputDirectory>
      </Content>
      <Content Include="..\TestResources\Results_FIO.json" Link="Examples\FIO\Results_FIO.json">
        <CopyToOutputDirectory>PreserveNewest</CopyToOutputDirectory>
      </Content>
      <Content Include="..\TestResources\Results_FIO_Error_1.txt" Link="Examples\FIO\Results_FIO_Error_1.txt">
        <CopyToOutputDirectory>PreserveNewest</CopyToOutputDirectory>
      </Content>
      <Content Include="..\TestResources\Results_FIO_Error_2.txt" Link="Examples\FIO\Results_FIO_Error_2.txt">
        <CopyToOutputDirectory>PreserveNewest</CopyToOutputDirectory>
      </Content>
      <Content Include="..\TestResources\Results_FIO_ReadWrite.json" Link="Examples\FIO\Results_FIO_ReadWrite.json">
        <CopyToOutputDirectory>PreserveNewest</CopyToOutputDirectory>
      </Content>
      <Content Include="..\TestResources\Results_FIO_Verification_Error_1.txt" Link="Examples\FIO\Results_FIO_Verification_Error_1.txt">
        <CopyToOutputDirectory>PreserveNewest</CopyToOutputDirectory>
      </Content>
      <Content Include="..\TestResources\Results_FIO_Verification_Error_2.txt" Link="Examples\FIO\Results_FIO_Verification_Error_2.txt">
        <CopyToOutputDirectory>PreserveNewest</CopyToOutputDirectory>
      </Content>
		<Content Include="..\TestResources\Results_FIO_Write.json" Link="Examples\FIO\Results_FIO_Write.json">
			<CopyToOutputDirectory>PreserveNewest</CopyToOutputDirectory>
		</Content>
		<Content Include="..\TestResources\Results_HammerDB.txt" Link="Examples\HammerDB\Results_HammerDB.txt">
		  <CopyToOutputDirectory>PreserveNewest</CopyToOutputDirectory>
		</Content>
	</ItemGroup>
=======
        <Content Include="..\TestResources\expectedoltp-c.fio1.jobfile" Link="Examples\FIO\expectedoltp-c.fio1.jobfile">
            <CopyToOutputDirectory>PreserveNewest</CopyToOutputDirectory>
        </Content>
        <Content Include="..\TestResources\expectedoltp-c.fio2.jobfile" Link="Examples\FIO\expectedoltp-c.fio2.jobfile">
            <CopyToOutputDirectory>PreserveNewest</CopyToOutputDirectory>
        </Content>
        <Content Include="..\TestResources\expectedoltp-c.fio3.jobfile" Link="Examples\FIO\expectedoltp-c.fio3.jobfile">
            <CopyToOutputDirectory>PreserveNewest</CopyToOutputDirectory>
        </Content>
        <Content Include="..\TestResources\oltp-c.fio.jobfile" Link="Examples\FIO\oltp-c.fio.jobfile">
            <CopyToOutputDirectory>PreserveNewest</CopyToOutputDirectory>
        </Content>
        <Content Include="..\TestResources\Results_FIO.json" Link="Examples\FIO\Results_FIO.json">
            <CopyToOutputDirectory>PreserveNewest</CopyToOutputDirectory>
        </Content>
        <Content Include="..\TestResources\Results_FIO_Error_1.txt" Link="Examples\FIO\Results_FIO_Error_1.txt">
            <CopyToOutputDirectory>PreserveNewest</CopyToOutputDirectory>
        </Content>
        <Content Include="..\TestResources\Results_FIO_Error_2.txt" Link="Examples\FIO\Results_FIO_Error_2.txt">
            <CopyToOutputDirectory>PreserveNewest</CopyToOutputDirectory>
        </Content>
        <Content Include="..\TestResources\Results_FIO_ReadWrite.json" Link="Examples\FIO\Results_FIO_ReadWrite.json">
            <CopyToOutputDirectory>PreserveNewest</CopyToOutputDirectory>
        </Content>
        <Content Include="..\TestResources\Results_FIO_Verification_Error_1.txt" Link="Examples\FIO\Results_FIO_Verification_Error_1.txt">
            <CopyToOutputDirectory>PreserveNewest</CopyToOutputDirectory>
        </Content>
        <Content Include="..\TestResources\Results_FIO_Verification_Error_2.txt" Link="Examples\FIO\Results_FIO_Verification_Error_2.txt">
            <CopyToOutputDirectory>PreserveNewest</CopyToOutputDirectory>
        </Content>
        <Content Include="..\TestResources\Results_FIO_Write.json" Link="Examples\FIO\Results_FIO_Write.json">
            <CopyToOutputDirectory>PreserveNewest</CopyToOutputDirectory>
        </Content>
    </ItemGroup>
>>>>>>> 460eb7d4

    <ItemGroup>
        <PackageReference Include="Moq" Version="$(Moq_PackageVersion)" />
        <PackageReference Include="NUnit" Version="$(NUnit_PackageVersion)" />
        <PackageReference Include="NUnit3TestAdapter" Version="$(NUnit3TestAdapter_PackageVersion)" />
        <PackageReference Include="Microsoft.NET.Test.Sdk" Version="$(Microsoft_NET_Test_Sdk_PackageVersion)" />
    </ItemGroup>

    <ItemGroup>
        <ProjectReference Include="..\VirtualClient.Actions\VirtualClient.Actions.csproj" />
        <ProjectReference Include="..\VirtualClient.Contracts\VirtualClient.Contracts.csproj" />
        <ProjectReference Include="..\VirtualClient.TestExtensions\VirtualClient.TestExtensions.csproj" />
    </ItemGroup>

    <ItemGroup>
        <Compile Update="Properties\TestResources.Designer.cs">
            <DesignTime>True</DesignTime>
            <AutoGen>True</AutoGen>
            <DependentUpon>TestResources.resx</DependentUpon>
        </Compile>
    </ItemGroup>

    <ItemGroup>
        <EmbeddedResource Update="Properties\TestResources.resx">
            <Generator>ResXFileCodeGenerator</Generator>
            <LastGenOutput>TestResources.Designer.cs</LastGenOutput>
        </EmbeddedResource>
    </ItemGroup>

    <ItemGroup>
        <None Update="Examples\**\*.*">
            <CopyToOutputDirectory>PreserveNewest</CopyToOutputDirectory>
        </None>
        <None Update="Resources\Results_DiskSpd_Xml.xml">
            <CopyToOutputDirectory>PreserveNewest</CopyToOutputDirectory>
        </None>
        <None Update="SPEC\mockspeccpu.cfg">
            <CopyToOutputDirectory>Always</CopyToOutputDirectory>
        </None>
        <None Update="WLG\mockWlgProfileReplaced.xml">
            <CopyToOutputDirectory>Always</CopyToOutputDirectory>
        </None>
        <None Update="WLG\mockWlgProfile.xml">
            <CopyToOutputDirectory>Always</CopyToOutputDirectory>
        </None>
    </ItemGroup>

    <ItemGroup>
        <Folder Include="Examples\FIO\" />
    </ItemGroup>

    <Import Project="$([MSBuild]::GetDirectoryNameOfFileAbove($(MSBuildThisFileDirectory), Module.props))\Module.props" />

</Project><|MERGE_RESOLUTION|>--- conflicted
+++ resolved
@@ -16,45 +16,6 @@
     </ItemGroup>
 
     <ItemGroup>
-<<<<<<< HEAD
-	  <Content Include="..\TestResources\expectedoltp-c.fio1.jobfile" Link="Examples\FIO\expectedoltp-c.fio1.jobfile">
-		<CopyToOutputDirectory>PreserveNewest</CopyToOutputDirectory>
-	  </Content>
-	  <Content Include="..\TestResources\expectedoltp-c.fio2.jobfile" Link="Examples\FIO\expectedoltp-c.fio2.jobfile">
-		<CopyToOutputDirectory>PreserveNewest</CopyToOutputDirectory>
-	  </Content>
-	  <Content Include="..\TestResources\expectedoltp-c.fio3.jobfile" Link="Examples\FIO\expectedoltp-c.fio3.jobfile">
-		<CopyToOutputDirectory>PreserveNewest</CopyToOutputDirectory>
-	  </Content>
-	  <Content Include="..\TestResources\oltp-c.fio.jobfile" Link="Examples\FIO\oltp-c.fio.jobfile">
-        <CopyToOutputDirectory>PreserveNewest</CopyToOutputDirectory>
-      </Content>
-      <Content Include="..\TestResources\Results_FIO.json" Link="Examples\FIO\Results_FIO.json">
-        <CopyToOutputDirectory>PreserveNewest</CopyToOutputDirectory>
-      </Content>
-      <Content Include="..\TestResources\Results_FIO_Error_1.txt" Link="Examples\FIO\Results_FIO_Error_1.txt">
-        <CopyToOutputDirectory>PreserveNewest</CopyToOutputDirectory>
-      </Content>
-      <Content Include="..\TestResources\Results_FIO_Error_2.txt" Link="Examples\FIO\Results_FIO_Error_2.txt">
-        <CopyToOutputDirectory>PreserveNewest</CopyToOutputDirectory>
-      </Content>
-      <Content Include="..\TestResources\Results_FIO_ReadWrite.json" Link="Examples\FIO\Results_FIO_ReadWrite.json">
-        <CopyToOutputDirectory>PreserveNewest</CopyToOutputDirectory>
-      </Content>
-      <Content Include="..\TestResources\Results_FIO_Verification_Error_1.txt" Link="Examples\FIO\Results_FIO_Verification_Error_1.txt">
-        <CopyToOutputDirectory>PreserveNewest</CopyToOutputDirectory>
-      </Content>
-      <Content Include="..\TestResources\Results_FIO_Verification_Error_2.txt" Link="Examples\FIO\Results_FIO_Verification_Error_2.txt">
-        <CopyToOutputDirectory>PreserveNewest</CopyToOutputDirectory>
-      </Content>
-		<Content Include="..\TestResources\Results_FIO_Write.json" Link="Examples\FIO\Results_FIO_Write.json">
-			<CopyToOutputDirectory>PreserveNewest</CopyToOutputDirectory>
-		</Content>
-		<Content Include="..\TestResources\Results_HammerDB.txt" Link="Examples\HammerDB\Results_HammerDB.txt">
-		  <CopyToOutputDirectory>PreserveNewest</CopyToOutputDirectory>
-		</Content>
-	</ItemGroup>
-=======
         <Content Include="..\TestResources\expectedoltp-c.fio1.jobfile" Link="Examples\FIO\expectedoltp-c.fio1.jobfile">
             <CopyToOutputDirectory>PreserveNewest</CopyToOutputDirectory>
         </Content>
@@ -89,7 +50,6 @@
             <CopyToOutputDirectory>PreserveNewest</CopyToOutputDirectory>
         </Content>
     </ItemGroup>
->>>>>>> 460eb7d4
 
     <ItemGroup>
         <PackageReference Include="Moq" Version="$(Moq_PackageVersion)" />

--- conflicted
+++ resolved
@@ -29,44 +29,6 @@
         private MockFixture mockFixture;
         private DependencyPath mockPackage;
 
-<<<<<<< HEAD
-=======
-        [SetUp]
-        public void SetupDefaultBehavior()
-        {
-            this.mockFixture = new MockFixture();
-            this.mockFixture.Setup(PlatformID.Unix);
-            this.disks = this.mockFixture.CreateDisks(PlatformID.Unix);
-            this.mockPackage = new DependencyPath("SPECcpu", this.mockFixture.PlatformSpecifics.GetPackagePath("speccpu", "1.1.8"));
-
-            this.mockFixture.DiskManager.Setup(mgr => mgr.GetDisksAsync(It.IsAny<CancellationToken>())).ReturnsAsync(this.disks);
-            this.mockFixture.PackageManager.OnGetPackage().ReturnsAsync(this.mockPackage);
-
-            this.mockFixture.Directory.Setup(dir => dir.GetFiles(It.IsAny<string>(), "*.iso", It.IsAny<SearchOption>()))
-                .Returns(new string[] { this.mockFixture.Combine(this.mockPackage.Path, "speccpu.iso") });
-
-            this.mockFixture.SystemManagement.Setup(mgr => mgr.GetSystemCoreCount()).Returns(71);
-            this.mockFixture.File.Reset();
-            this.mockFixture.File.Setup(f => f.Exists(It.IsAny<string>()))
-                .Returns(true);
-
-            string mockProfileText = File.ReadAllText(Path.Combine(Path.GetDirectoryName(Assembly.GetExecutingAssembly().Location), "SPEC", "mockspeccpu.cfg"));
-            this.mockFixture.File.Setup(f => f.ReadAllTextAsync(It.IsAny<string>(), It.IsAny<CancellationToken>())).ReturnsAsync(mockProfileText);
-            this.mockFixture.FileSystem.SetupGet(fs => fs.File).Returns(this.mockFixture.File.Object);
-
-            this.mockFixture.FileInfo.Setup(file => file.FromFileName(It.IsAny<string>()))
-                .Returns(new Mock<IFileInfo>().Object);
-
-            this.mockFixture.Parameters = new Dictionary<string, IConvertible>()
-            {
-                { nameof(SpecCpuExecutor.CompilerVersion), "10" },
-                { nameof(SpecCpuExecutor.SpecProfile), "intrate" },
-                { nameof(SpecCpuExecutor.PackageName), "speccpu" },
-                { nameof(SpecCpuExecutor.RunPeak), true }
-            };
-        }
-
->>>>>>> 705c74dc
         [Test]
         public void SpecCpuStateIsSerializeable()
         {
@@ -340,6 +302,8 @@
             string mockProfileText = File.ReadAllText(Path.Combine(Path.GetDirectoryName(Assembly.GetExecutingAssembly().Location), "SPEC", "mockspeccpu.cfg"));
             this.mockFixture.File.Setup(f => f.ReadAllTextAsync(It.IsAny<string>(), It.IsAny<CancellationToken>())).ReturnsAsync(mockProfileText);
             this.mockFixture.FileSystem.SetupGet(fs => fs.File).Returns(this.mockFixture.File.Object);
+            this.mockFixture.FileInfo.Setup(file => file.FromFileName(It.IsAny<string>()))
+                .Returns(new Mock<IFileInfo>().Object);
 
             this.mockFixture.Parameters = new Dictionary<string, IConvertible>()
             {
@@ -368,6 +332,8 @@
             string mockProfileText = File.ReadAllText(Path.Combine(Path.GetDirectoryName(Assembly.GetExecutingAssembly().Location), "SPEC", "mockspeccpu.cfg"));
             this.mockFixture.File.Setup(f => f.ReadAllTextAsync(It.IsAny<string>(), It.IsAny<CancellationToken>())).ReturnsAsync(mockProfileText);
             this.mockFixture.FileSystem.SetupGet(fs => fs.File).Returns(this.mockFixture.File.Object);
+            this.mockFixture.FileInfo.Setup(file => file.FromFileName(It.IsAny<string>()))
+                .Returns(new Mock<IFileInfo>().Object);
 
             this.mockFixture.Parameters = new Dictionary<string, IConvertible>()
             {

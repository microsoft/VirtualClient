--- conflicted
+++ resolved
@@ -64,12 +64,8 @@
         <WindowsProfiles Include="profiles\PERF-COMPRESSION.json" />
         <WindowsProfiles Include="profiles\PERF-CPU-COREMARK.json" />
         <WindowsProfiles Include="profiles\PERF-CPU-COREMARKPRO.json" />
-<<<<<<< HEAD
-	<WindowsProfiles Include="profiles\PERF-GPU-FURMARK.json" />
-=======
 	    <WindowsProfiles Include="profiles\PERF-GPU-FURMARK.json" />
         <WindowsProfiles Include="profiles\PERF-GPU-FURMARK-AMD.json" />
->>>>>>> 18e4290e
         <WindowsProfiles Include="profiles\PERF-CPU-GEEKBENCH.json" />
         <WindowsProfiles Include="profiles\PERF-CPU-LAPACK.json" />
         <WindowsProfiles Include="profiles\PERF-CPU-OPENSSL.json" />

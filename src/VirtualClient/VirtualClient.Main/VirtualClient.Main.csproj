--- conflicted
+++ resolved
@@ -1,16 +1,15 @@
 ﻿<Project Sdk="Microsoft.NET.Sdk">
 
-<<<<<<< HEAD
-	<PropertyGroup>
-		<OutputType>Exe</OutputType>
-		<TargetFramework>net6.0</TargetFramework>
-		<AssemblyName>VirtualClient</AssemblyName>
-		<RootNamespace>VirtualClient</RootNamespace>
-		<RuntimeIdentifiers>win-x64;linux-x64;win-arm64;linux-arm64</RuntimeIdentifiers>
-		<RunAnalyzers>false</RunAnalyzers>
-		<NoWarn>CA1416,NU5100,NU5118,NU5128,SA1118,NU5110,NU5111</NoWarn>
-		<SatelliteResourceLanguages>en</SatelliteResourceLanguages>
-	</PropertyGroup>
+    <PropertyGroup>
+        <OutputType>Exe</OutputType>
+        <TargetFramework>net8.0</TargetFramework>
+        <AssemblyName>VirtualClient</AssemblyName>
+        <RootNamespace>VirtualClient</RootNamespace>
+        <RuntimeIdentifiers>win-x64;linux-x64;win-arm64;linux-arm64</RuntimeIdentifiers>
+        <RunAnalyzers>false</RunAnalyzers>
+        <NoWarn>CA1416,NU5100,NU5118,NU5128,SA1118,NU5110,NU5111,IL2026,IL2104,IL2072</NoWarn>
+        <SatelliteResourceLanguages>en</SatelliteResourceLanguages>
+    </PropertyGroup>
 
 	<ItemGroup>
 		<!-- Global package dependency versions are defined in the Module.props for the solution. -->
@@ -42,49 +41,6 @@
 
 	<ItemGroup>
 		<!--
-=======
-    <PropertyGroup>
-        <OutputType>Exe</OutputType>
-        <TargetFramework>net8.0</TargetFramework>
-        <AssemblyName>VirtualClient</AssemblyName>
-        <RootNamespace>VirtualClient</RootNamespace>
-        <RuntimeIdentifiers>win-x64;linux-x64;win-arm64;linux-arm64</RuntimeIdentifiers>
-        <RunAnalyzers>false</RunAnalyzers>
-        <NoWarn>CA1416,NU5100,NU5118,NU5128,SA1118,NU5110,NU5111,IL2026,IL2104,IL2072</NoWarn>
-        <SatelliteResourceLanguages>en</SatelliteResourceLanguages>
-    </PropertyGroup>
-
-    <ItemGroup>
-        <!-- Global package dependency versions are defined in the Module.props for the solution. -->
-        <PackageReference Include="Microsoft.AspNetCore.Mvc.NewtonsoftJson" Version="$(Microsoft_AspNetCore_Mvc_NewtonsoftJson_PackageVersion)" />
-        <PackageReference Include="Microsoft.Win32.Registry" Version="$(Microsoft_Win32_Registry_PackageVersion)" />
-        <PackageReference Include="Swashbuckle.AspNetCore" Version="$(Swashbuckle_AspNetCore_PackageVersion)" />
-        <PackageReference Include="System.CommandLine" Version="$(System_CommandLine_PackageVersion)" />
-    </ItemGroup>
-
-    <ItemGroup>
-        <ProjectReference Include="..\VirtualClient.Actions\VirtualClient.Actions.csproj" />
-        <ProjectReference Include="..\VirtualClient.Api\VirtualClient.Api.csproj" />
-        <ProjectReference Include="..\VirtualClient.Contracts\VirtualClient.Contracts.csproj" />
-        <ProjectReference Include="..\VirtualClient.Dependencies\VirtualClient.Dependencies.csproj" />
-        <ProjectReference Include="..\VirtualClient.Monitors\VirtualClient.Monitors.csproj" />
-    </ItemGroup>
-
-    <ItemGroup>
-        <None Update="appsettings.json">
-            <CopyToOutputDirectory>PreserveNewest</CopyToOutputDirectory>
-        </None>
-        <None Update="Scripts\Kusto\EventHub\TableMappings.txt">
-            <CopyToOutputDirectory>PreserveNewest</CopyToOutputDirectory>
-        </None>
-        <None Update="Scripts\Kusto\EventHub\Tables.txt">
-            <CopyToOutputDirectory>PreserveNewest</CopyToOutputDirectory>
-        </None>
-    </ItemGroup>
-
-    <ItemGroup>
-        <!--
->>>>>>> 93701eed
         This prevents having ALL profiles published to the win-x64, win-arm64, linux-x64 and linux-arm64 directories
         during the publish phase. We DO NOT want all profiles in each of those directories because certain profiles and
         corresponding workloads cannot support both operating systems.
@@ -95,132 +51,6 @@
 		<None Update="profiles\*.json" CopyToOutputDirectory="Always" CopyToPublishDirectory="Never" />
 	</ItemGroup>
 
-<<<<<<< HEAD
-	<ItemGroup>
-		<!--
-        Windows-specific Profiles
-        The following profiles run on Windows and will be published to the VirtualClient
-        NuGet package in the /content/win-x64|win-arm64/profiles folder
-        -->
-		<WindowsProfiles Include="profiles\GET-STARTED-OPENSSL.json" />
-		<WindowsProfiles Include="profiles\BOOTSTRAP-DEPENDENCIES.json" />
-		<WindowsProfiles Include="profiles\PERF-ASPNETBENCH.json" />
-		<WindowsProfiles Include="profiles\PERF-COMPRESSION.json" />
-		<WindowsProfiles Include="profiles\PERF-CPU-COREMARK.json" />
-		<WindowsProfiles Include="profiles\PERF-CPU-COREMARKPRO.json" />
-		<WindowsProfiles Include="profiles\PERF-GPU-3DMARK-AMD.json" />
-		<WindowsProfiles Include="profiles\PERF-GPU-SPECVIEW-AMD.json" />
-		<WindowsProfiles Include="profiles\PERF-CPU-GEEKBENCH.json" />
-		<WindowsProfiles Include="profiles\PERF-CPU-LAPACK.json" />
-		<WindowsProfiles Include="profiles\PERF-CPU-OPENSSL.json" />
-		<WindowsProfiles Include="profiles\PERF-SQL-POSTGRESQL.json" />
-		<WindowsProfiles Include="profiles\PERF-CPU-PRIME95.json" />
-		<WindowsProfiles Include="profiles\PERF-IO-DISKSPD.json" />
-		<WindowsProfiles Include="profiles\PERF-IO-DISKSPD-2.json" />
-		<WindowsProfiles Include="profiles\PERF-IO-FIO.json" />
-		<WindowsProfiles Include="profiles\PERF-IO-FIO-DISCOVERY.json" />
-		<WindowsProfiles Include="profiles\PERF-IO-FIO-MULTITHROUGHPUT.json" />
-		<WindowsProfiles Include="profiles\PERF-NETWORK-PING.json" />
-		<WindowsProfiles Include="profiles\PERF-NETWORK.json" />
-		<WindowsProfiles Include="profiles\PERF-NETWORK-CTSTRAFFIC.json" />
-		<WindowsProfiles Include="profiles\PERF-NETWORK-2.json" />
-		<WindowsProfiles Include="profiles\PERF-OPENFOAM.json" />
-		<WindowsProfiles Include="profiles\PERF-SPECJVM.json" />
-		<WindowsProfiles Include="profiles\PERF-SPECJBB.json" />
-		<WindowsProfiles Include="profiles\PERF-SPECCPU-FPSPEED.json" />
-		<WindowsProfiles Include="profiles\PERF-SPECCPU-FPRATE.json" />
-		<WindowsProfiles Include="profiles\PERF-SPECCPU-INTSPEED.json" />
-		<WindowsProfiles Include="profiles\PERF-SPECCPU-INTRATE.json" />
-		<WindowsProfiles Include="profiles\POWER-SPEC30.json" />
-		<WindowsProfiles Include="profiles\POWER-SPEC50.json" />
-		<WindowsProfiles Include="profiles\POWER-SPEC70.json" />
-		<WindowsProfiles Include="profiles\POWER-SPEC100.json" />
-		<WindowsProfiles Include="profiles\SETUP-AMD-GPU-DRIVER.json" />
-		<WindowsProfiles Include="profiles\PERF-KAFKA.json" />
-	</ItemGroup>
-
-	<ItemGroup>
-		<!--
-        Linux-specific Profiles
-        The following profiles run on Linux and will be published to the VirtualClient
-        NuGet package in the /content/linux-x64|linux-arm64/profiles folder.
-        -->
-		<LinuxProfiles Include="profiles\GET-STARTED-OPENSSL.json" />
-		<LinuxProfiles Include="profiles\GET-STARTED-REDIS.json" />
-		<LinuxProfiles Include="profiles\BOOTSTRAP-DEPENDENCIES.json" />
-		<LinuxProfiles Include="profiles\PERF-ASPNETBENCH.json" />
-		<LinuxProfiles Include="profiles\PERF-COMPRESSION.json" />
-		<LinuxProfiles Include="profiles\PERF-COMPRESSION-LZBENCH.json" />
-		<LinuxProfiles Include="profiles\PERF-CPU-COREMARK.json" />
-		<LinuxProfiles Include="profiles\PERF-CPU-COREMARKPRO.json" />
-		<LinuxProfiles Include="profiles\PERF-CPU-HPCG.json" />
-		<LinuxProfiles Include="profiles\PERF-CPU-HPLINPACK.json" />
-		<LinuxProfiles Include="profiles\PERF-CPU-GEEKBENCH.json" />
-		<LinuxProfiles Include="profiles\PERF-CPU-OPENSSL.json" />
-		<LinuxProfiles Include="profiles\PERF-CPU-PRIME95.json" />
-		<LinuxProfiles Include="profiles\PERF-GPU-SUPERBENCH.json" />
-		<LinuxProfiles Include="profiles\PERF-GPU-SUPERBENCH-NVIDIA.json" />
-		<LinuxProfiles Include="profiles\PERF-GPU-MLPERF.json" />
-		<LinuxProfiles Include="profiles\PERF-GPU-MLPERF-NVIDIA.json" />
-		<LinuxProfiles Include="profiles\PERF-GRAPH500.json" />
-		<LinuxProfiles Include="profiles\PERF-HPC-NASPARALLELBENCH.json" />
-		<LinuxProfiles Include="profiles\PERF-IO-FIO.json" />
-		<LinuxProfiles Include="profiles\PERF-IO-FIO-DISCOVERY.json" />
-		<LinuxProfiles Include="profiles\PERF-IO-FIO-MULTITHROUGHPUT.json" />
-		<LinuxProfiles Include="profiles\PERF-CPU-LAPACK.json" />
-		<LinuxProfiles Include="profiles\PERF-SPECCPU-FPSPEED.json" />
-		<LinuxProfiles Include="profiles\PERF-SPECCPU-FPRATE.json" />
-		<LinuxProfiles Include="profiles\PERF-SPECCPU-INTSPEED.json" />
-		<LinuxProfiles Include="profiles\PERF-SPECCPU-INTRATE.json" />
-		<LinuxProfiles Include="profiles\PERF-STRESSNG.json" />
-		<LinuxProfiles Include="profiles\PERF-MEM-LMBENCH.json" />
-		<LinuxProfiles Include="profiles\PERF-MEM-STRESSAPPTEST.json" />
-		<LinuxProfiles Include="profiles\PERF-SQL-POSTGRESQL.json" />
-		<LinuxProfiles Include="profiles\PERF-MYSQL-SYSBENCH-OLTP.json" />
-		<LinuxProfiles Include="profiles\PERF-REDIS.json" />
-		<LinuxProfiles Include="profiles\PERF-MEMCACHED.json" />
-		<LinuxProfiles Include="profiles\PERF-NETWORK-PING.json" />
-		<LinuxProfiles Include="profiles\PERF-NETWORK.json" />
-		<LinuxProfiles Include="profiles\PERF-NETWORK-DEATHSTARBENCH.json" />
-		<LinuxProfiles Include="profiles\PERF-NETWORK-2.json" />
-		<LinuxProfiles Include="profiles\PERF-SPECJBB.json" />
-		<LinuxProfiles Include="profiles\PERF-SPECJVM.json" />
-		<LinuxProfiles Include="profiles\PERF-OPENFOAM.json" />
-		<LinuxProfiles Include="profiles\POWER-SPEC30.json" />
-		<LinuxProfiles Include="profiles\POWER-SPEC50.json" />
-		<LinuxProfiles Include="profiles\POWER-SPEC70.json" />
-		<LinuxProfiles Include="profiles\POWER-SPEC100.json" />
-		<LinuxProfiles Include="profiles\SETUP-AMD-GPU-DRIVER.json" />
-		<LinuxProfiles Include="profiles\QUAL-GPU-DCGMI.json" />
-		<LinuxProfiles Include="profiles\PERF-KAFKA.json" />
-	</ItemGroup>
-
-	<ItemGroup>
-		<MonitorProfiles Include="profiles\MONITORS-DEFAULT.json" />
-		<MonitorProfiles Include="profiles\MONITORS-FILE-UPLOAD.json" />
-		<MonitorProfiles Include="profiles\MONITORS-GPU-NVIDIA.json" />
-		<MonitorProfiles Include="profiles\MONITORS-NONE.json" />
-	</ItemGroup>
-
-	<ItemGroup>
-		<Folder Include="Properties\" />
-	</ItemGroup>
-
-	<Target Name="PublishProfiles" AfterTargets="Publish">
-		<Message Importance="high" Text="RuntimeIdentifier = $(RuntimeIdentifier)" />
-
-		<!-- Windows-supported workload profiles -->
-		<Copy Condition="'$(RuntimeIdentifier)' == 'win-x64' or '$(RuntimeIdentifier)' == 'win-arm64'" SourceFiles="@(WindowsProfiles)" DestinationFiles="@(WindowsProfiles->'$(OutputPath)publish\profiles\%(Filename)%(Extension)')" />
-
-		<!-- Linux-supported workload profiles -->
-		<Copy Condition="'$(RuntimeIdentifier)' == 'linux-x64' or '$(RuntimeIdentifier)' == 'linux-arm64'" SourceFiles="@(LinuxProfiles)" DestinationFiles="@(LinuxProfiles->'$(OutputPath)publish\profiles\%(Filename)%(Extension)')" />
-
-		<!-- Monitoring profiles -->
-		<Copy SourceFiles="@(MonitorProfiles)" DestinationFiles="@(MonitorProfiles->'$(OutputPath)publish\profiles\%(Filename)%(Extension)')" />
-	</Target>
-
-	<!--
-=======
     
     <ItemGroup>
         <Folder Include="Properties\" />
@@ -233,8 +63,7 @@
         <Copy SourceFiles="@(ProfileFiles)" DestinationFiles="@(ProfileFiles->'$(OutputPath)publish\profiles\%(Filename)%(Extension)')" />
     </Target>
 
-    <!--
->>>>>>> 93701eed
+	<!--
     Copy the script/content files into the target runtime publish directory.
     -->
 	<Target Name="CopyInScriptsToPublishDirectory" AfterTargets="Publish">

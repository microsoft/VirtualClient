--- conflicted
+++ resolved
@@ -58,11 +58,7 @@
         NuGet package in the /content/win-x64|win-arm64/profiles folder
         -->
         <WindowsProfiles Include="profiles\GET-STARTED-OPENSSL.json" />
-<<<<<<< HEAD
-	<WindowsProfiles Include="profiles\DEPENDENCY-AMD-GPU-DRIVER.json" />
-=======
 	    <WindowsProfiles Include="profiles\SETUP-AMD-GPU-DRIVER.json" />
->>>>>>> 8c3b9ee1
         <WindowsProfiles Include="profiles\BOOTSTRAP-DEPENDENCIES.json" />
         <WindowsProfiles Include="profiles\PERF-ASPNETBENCH.json" />
         <WindowsProfiles Include="profiles\PERF-COMPRESSION.json" />

--- conflicted
+++ resolved
@@ -126,14 +126,11 @@
                 packageManager = dependencies.GetService<IPackageManager>();
                 systemManagement = dependencies.GetService<ISystemManagement>();
 
-<<<<<<< HEAD
-=======
                 IEnumerable<string> profileNames = this.GetProfilePaths(dependencies);
 
                 this.SetGlobalTelemetryProperties(profileNames, dependencies);
                 this.ApplyBackwardsCompatibilityRequirements();
 
->>>>>>> 769fd14c
                 if (this.IsCleanRequested)
                 {
                     await this.CleanAsync(systemManagement, cancellationToken, logger);
@@ -573,7 +570,6 @@
 
                 IFileSystem fileSystem = dependencies.GetService<IFileSystem>();
                 string profileContent = (await fileSystem.File.ReadAllTextAsync(path)).Trim();
-<<<<<<< HEAD
 
                 // JSON profile content will always start with a '{' character
                 if (profileContent.StartsWith("{", StringComparison.OrdinalIgnoreCase))
@@ -587,21 +583,6 @@
                         .WithTypeConverter(new YamlParameterDictionaryTypeConverter())
                         .Build();
 
-=======
-
-                // JSON profile content will always start with a '{' character
-                if (profileContent.StartsWith("{", StringComparison.OrdinalIgnoreCase))
-                {
-                    profile = JsonConvert.DeserializeObject<ExecutionProfile>(profileContent);
-                    profile.ProfileFormat = "JSON";
-                }
-                else
-                {
-                    var yamlSerializer = new YamlDotNet.Serialization.DeserializerBuilder()
-                        .WithTypeConverter(new YamlParameterDictionaryTypeConverter())
-                        .Build();
-
->>>>>>> 769fd14c
                     ExecutionProfileYamlShim profileShim = yamlSerializer.Deserialize<ExecutionProfileYamlShim>(profileContent);
                     profile = new ExecutionProfile(profileShim);
                     profile.ProfileFormat = "YAML";
@@ -824,7 +805,6 @@
                 .ConfigureAwait(false);
 
             telemetryContext.AddContext("executionProfileActions", profile.Actions?.Select(d => new
-<<<<<<< HEAD
             {
                 type = d.Type,
                 parameters = d.Parameters?.ObscureSecrets()
@@ -844,27 +824,6 @@
 
             if (this.Timeout?.Duration != null && profile.Metadata?.TryGetValue("MinimumRequiredExecutionTime", out IConvertible minimumExecutionTime) == true)
             {
-=======
-            {
-                type = d.Type,
-                parameters = d.Parameters?.ObscureSecrets()
-            }));
-
-            telemetryContext.AddContext("executionProfileDependencies", profile.Dependencies?.Select(d => new
-            {
-                type = d.Type,
-                parameters = d.Parameters?.ObscureSecrets()
-            }));
-
-            telemetryContext.AddContext("executionProfileMonitors", profile.Monitors?.Select(d => new
-            {
-                type = d.Type,
-                parameters = d.Parameters?.ObscureSecrets()
-            }));
-
-            if (this.Timeout?.Duration != null && profile.Metadata?.TryGetValue("MinimumRequiredExecutionTime", out IConvertible minimumExecutionTime) == true)
-            {
->>>>>>> 769fd14c
                 if (TimeSpan.TryParse(minimumExecutionTime.ToString(), out TimeSpan minimumTime) && minimumTime > this.Timeout.Duration)
                 {
                     throw new StartupException(

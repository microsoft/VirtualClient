--- conflicted
+++ resolved
@@ -25,11 +25,7 @@
       "Parameters": {
         "Scenario": "InstallAMDGPUDriverPackage",
         "BlobContainer": "packages",
-<<<<<<< HEAD
         "BlobName": "AMDdependencyv620.zip",
-=======
-        "BlobName": "AMDDependencyTesting.zip",
->>>>>>> 5af699cd
         "PackageName": "amdgpudriver",
         "Extract": true
       }

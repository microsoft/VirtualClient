--- conflicted
+++ resolved
@@ -485,21 +485,6 @@
     ],
     "Dependencies": [
         {
-<<<<<<< HEAD
-            "Type": "FormatDisks",
-            "Parameters": {
-                "Scenario": "InitializeDisks"
-            }
-        },
-        {
-            "Type": "MountDisks",
-            "Parameters": {
-                "Scenario": "CreateMountPoints"
-            }
-        },
-        {
-=======
->>>>>>> 94e1423a
             "Type": "LinuxPackageInstallation",
             "Parameters": {
                 "Scenario": "InstallLinuxPackages",

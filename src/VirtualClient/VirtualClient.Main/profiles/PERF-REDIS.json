--- conflicted
+++ resolved
@@ -212,7 +212,6 @@
                 "EmitRawMetrics": "$.Parameters.EmitRawMetrics",
                 "Role": "Client"
             }
-<<<<<<< HEAD
         }
     ],
     "Dependencies": [
@@ -259,7 +258,8 @@
             "Parameters": {
                 "Scenario": "CompileRedis",
                 "SupportedPlatforms": "linux-x64,linux-arm64",
-                "BUILD_TLS": "$.Parameters.IsTLSEnabled",
+                "IsTLSEnabled": "$.Parameters.IsTLSEnabled",
+                "BUILD_TLS": "{calculate({IsTLSEnabled} ? \"yes\" : \"no\" )}",
                 "Command": "make BUILD_TLS={BUILD_TLS}",
                 "WorkingDirectory": "{PackagePath:redis}"
             }
@@ -287,82 +287,5 @@
                 "Scenario": "StartAPIServer"
             }
         }
-=======
-        }
-    ],
-    "Dependencies": [
-        {
-            "Type": "LinuxPackageInstallation",
-            "Parameters": {
-                "Scenario": "InstallLinuxPackages",
-                "Packages-Apt": "build-essential,libevent-dev,pkg-config,zlib1g-dev,libssl-dev,autoconf,automake,libpcre3-dev",
-                "Packages-Yum": "zlib-devel,pcre-devel,libevent-devel,openssl-devel,git,gcc-c++,make,autoconf,automake",
-                "Packages-Dnf": "zlib-devel,pcre-devel,libevent-devel,openssl-devel,git,gcc-c++,make,autoconf,automake"
-            }
-        },
-        {
-            "Type": "LinuxPackageInstallation",
-            "Parameters": {
-                "Scenario": "InstallLinuxPackages",
-                "Packages-Apt": "wget,build-essential,tcl-dev,numactl",
-                "Packages-Yum": "wget,numactl,tcl-devel",
-                "Packages-Dnf": "wget,numactl,tcl-devel"
-            }
-        },
-        {
-            "Type": "DependencyPackageInstallation",
-            "Parameters": {
-                "Scenario": "InstallKeysForRedisTLS",
-                "BlobContainer": "packages",
-                "BlobName": "redisresources.zip",
-                "PackageName": "redisresources",
-                "Extract": true
-            }
-        },
-        {
-            "Type": "WgetPackageInstallation",
-            "Parameters": {
-                "Scenario": "InstallRedisPackage",
-                "PackageName": "redis",
-                "PackageUri": "https://github.com/redis/redis/archive/refs/tags/6.2.1.tar.gz",
-                "SubPath": "redis-6.2.1",
-                "Notes": "Example path to package -> /packages/redis/redis-6.2.1"
-            }
-        },
-        {
-            "Type": "ExecuteCommand",
-          "Parameters": {
-            "Scenario": "CompileRedis",
-            "SupportedPlatforms": "linux-x64,linux-arm64",
-            "IsTLSEnabled": "$.Parameters.IsTLSEnabled",
-            "BUILD_TLS": "{calculate({IsTLSEnabled} ? \"yes\" : \"no\" )}",
-            "Command": "make BUILD_TLS={BUILD_TLS}",
-            "WorkingDirectory": "{PackagePath:redis}"
-          }
-        },
-        {
-            "Type": "GitRepoClone",
-            "Parameters": {
-                "Scenario": "CloneMemtierRepo",
-                "RepoUri": "https://github.com/RedisLabs/memtier_benchmark",
-                "PackageName": "memtier"
-            }
-        },
-        {
-            "Type": "ExecuteCommand",
-            "Parameters": {
-                "Scenario": "CompileMemtier",
-                "SupportedPlatforms": "linux-x64,linux-arm64",
-                "Command": "git checkout 1.4.0&&autoreconf -ivf&&bash -c './configure'&&make",
-                "WorkingDirectory": "{PackagePath:memtier}"
-            }
-        },
-        {
-            "Type": "ApiServer",
-            "Parameters": {
-                "Scenario": "StartAPIServer"
-            }
-        }
->>>>>>> 769fd14c
     ]
 }
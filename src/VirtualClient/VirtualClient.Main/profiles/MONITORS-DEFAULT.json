--- conflicted
+++ resolved
@@ -1,52 +1,4 @@
 {
-<<<<<<< HEAD
-  "Description": "Default Monitors",
-  "Parameters": {
-    "ProfilingEnabled": false,
-    "ProfilingMode": "Interval",
-    "SystemMonitoringEnabled": false,
-    "MonitorFrequency": "00:05:00",
-    "MonitorWarmupPeriod": "00:05:00"
-  },
-  "Dependencies": [
-    {
-      "Type": "LinuxPackageInstallation",
-      "Parameters": {
-        "Scenario": "InstallEpelPackageForRHELAndCentOS",
-        "Packages-Mariner": "https://dl.fedoraproject.org/pub/epel/epel-release-latest-8.noarch.rpm",
-        "Packages-RHEL8": "https://dl.fedoraproject.org/pub/epel/epel-release-latest-8.noarch.rpm",
-        "Packages-RHEL7": "https://dl.fedoraproject.org/pub/epel/epel-release-latest-7.noarch.rpm",
-        "Packages-CentOS7": "epel-release"
-      }
-    },
-    {
-      "Type": "LinuxPackageInstallation",
-      "Parameters": {
-        "Scenario": "InstallAtop",
-        "Packages": "atop",
-        "AllowUpgrades": true
-      }
-    }
-  ],
-  "Monitors": [
-    {
-      "Type": "PerfCounterMonitor",
-      "Parameters": {
-        "Scenario": "CaptureCounters",
-        "MonitorFrequency": "$.Parameters.MonitorFrequency",
-        "MonitorWarmupPeriod": "$.Parameters.MonitorWarmupPeriod"
-      }
-    },
-    {
-      "Type": "LspciMonitor",
-      "Parameters": {
-        "Scenario": "CaptureCounters",
-        "MonitorFrequency": "12:00:00",
-        "MonitorWarmupPeriod": "$.Parameters.MonitorWarmupPeriod"
-      }
-    }
-  ]
-=======
     "Description": "Default Monitors",
     "Metadata": {
         "SupportedPlatforms": "linux-x64,linux-arm64,win-x64,win-arm64",
@@ -89,7 +41,14 @@
                 "MonitorFrequency": "$.Parameters.MonitorFrequency",
                 "MonitorWarmupPeriod": "$.Parameters.MonitorWarmupPeriod"
             }
+        },
+        {
+          "Type": "LspciMonitor",
+          "Parameters": {
+            "Scenario": "CaptureCounters",
+            "MonitorFrequency": "12:00:00",
+            "MonitorWarmupPeriod": "$.Parameters.MonitorWarmupPeriod"
+          }
         }
     ]
->>>>>>> bc76c14b
 }
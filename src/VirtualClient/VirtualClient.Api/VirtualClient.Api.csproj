﻿<Project Sdk="Microsoft.NET.Sdk">

    <PropertyGroup>
        <TargetFramework>net9.0</TargetFramework>
        <AssemblyName>VirtualClient.Api</AssemblyName>
        <RootNamespace>VirtualClient.Api</RootNamespace>
        <NoWarn>AD0001;SA1508</NoWarn>
    </PropertyGroup>

    <ItemGroup>
        <!-- Global package dependency versions are defined in the Module.props for the solution. -->
<<<<<<< HEAD
        <FrameworkReference Include="Microsoft.AspNetCore.App" />
        <PackageReference Include="Asp.Versioning.Mvc" Version="8.1.0" />
        <PackageReference Include="System.IO.FileSystem" Version="4.3.0" />
        <PackageReference Include="System.Diagnostics.Debug" Version="$(System_Diagnostics_Debug_PackageVersion)" />
=======
        <PackageReference Include="Asp.Versioning.Mvc" Version="$(Asp_Versioning_Mvc_PackageVersion)" />
        <PackageReference Include="Microsoft.AspNetCore" Version="$(Microsoft_AspNetCore_PackageVersion)" />
        <PackageReference Include="Microsoft.AspNetCore.Mvc" Version="$(Microsoft_AspNetCore_Mvc_PackageVersion)" />
        <PackageReference Include="Microsoft.AspNetCore.Mvc.Formatters.Json" Version="$(Microsoft_AspNetCore_Mvc_Formatters_Json_PackageVersion)" />
        <PackageReference Include="Microsoft.AspNetCore.Mvc.NewtonsoftJson" Version="$(Microsoft_AspNetCore_Mvc_NewtonsoftJson_PackageVersion)" />
>>>>>>> 83b9bd3c
        <PackageReference Include="Microsoft.Extensions.DependencyInjection" Version="$(Microsoft_Extensions_DependencyInjection_PackageVersion)" />
        
        <!-- Required to address "package downgrade" warnings -->
        <PackageReference Include="System.Diagnostics.Debug" Version="$(System_Diagnostics_Debug_PackageVersion)" />
    </ItemGroup>

    <ItemGroup>
      <ProjectReference Include="..\VirtualClient.Contracts\VirtualClient.Contracts.csproj" />
      <ProjectReference Include="..\VirtualClient.Core\VirtualClient.Core.csproj" />
    </ItemGroup>

    <Import Project="$([MSBuild]::GetDirectoryNameOfFileAbove($(MSBuildThisFileDirectory), Module.props))\Module.props" />

</Project><|MERGE_RESOLUTION|>--- conflicted
+++ resolved
@@ -9,18 +9,9 @@
 
     <ItemGroup>
         <!-- Global package dependency versions are defined in the Module.props for the solution. -->
-<<<<<<< HEAD
         <FrameworkReference Include="Microsoft.AspNetCore.App" />
-        <PackageReference Include="Asp.Versioning.Mvc" Version="8.1.0" />
-        <PackageReference Include="System.IO.FileSystem" Version="4.3.0" />
-        <PackageReference Include="System.Diagnostics.Debug" Version="$(System_Diagnostics_Debug_PackageVersion)" />
-=======
         <PackageReference Include="Asp.Versioning.Mvc" Version="$(Asp_Versioning_Mvc_PackageVersion)" />
-        <PackageReference Include="Microsoft.AspNetCore" Version="$(Microsoft_AspNetCore_PackageVersion)" />
-        <PackageReference Include="Microsoft.AspNetCore.Mvc" Version="$(Microsoft_AspNetCore_Mvc_PackageVersion)" />
-        <PackageReference Include="Microsoft.AspNetCore.Mvc.Formatters.Json" Version="$(Microsoft_AspNetCore_Mvc_Formatters_Json_PackageVersion)" />
         <PackageReference Include="Microsoft.AspNetCore.Mvc.NewtonsoftJson" Version="$(Microsoft_AspNetCore_Mvc_NewtonsoftJson_PackageVersion)" />
->>>>>>> 83b9bd3c
         <PackageReference Include="Microsoft.Extensions.DependencyInjection" Version="$(Microsoft_Extensions_DependencyInjection_PackageVersion)" />
         
         <!-- Required to address "package downgrade" warnings -->

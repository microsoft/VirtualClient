﻿<Project Sdk="Microsoft.NET.Sdk">

    <PropertyGroup>
        <TargetFramework>net9.0</TargetFramework>
        <AssemblyName>VirtualClient.Actions</AssemblyName>
        <NoWarn>SA1508;CA1416;CS4014;CA2213;IL2026</NoWarn>
    </PropertyGroup>

    <ItemGroup>
        <!-- Global package dependency versions are defined in the Module.props for the solution. -->
        <PackageReference Include="MathNet.Numerics.Signed" Version="$(MathNet_Numerics_Signed_PackageVersion)" />
<<<<<<< HEAD
        <PackageReference Include="Microsoft.Windows.Compatibility" Version="$(Microsoft_Windows_Compatibility_PackageVersion)" />
=======
        <PackageReference Include="Microsoft.Extensions.Http.Polly" Version="$(Microsoft_Extensions_Http_Polly_PackageVersion)" />
>>>>>>> 83b9bd3c
    </ItemGroup>
    
    <ItemGroup>
        <ProjectReference Include="..\VirtualClient.Api\VirtualClient.Api.csproj" />
        <ProjectReference Include="..\VirtualClient.Contracts\VirtualClient.Contracts.csproj" />
        <ProjectReference Include="..\VirtualClient.Core\VirtualClient.Core.csproj" />
    </ItemGroup>

    <ItemGroup>
        <!--
        Scripts/content that needs to be copied into the build output 'scripts' directory.
        -->
        <ScriptFiles Include="FIO\*.jobfile" />
        <ScriptFiles Include="SPECcpu\*.cfg;SPECcpu\*.sh;SPECcpu\*.bat" />
        <ScriptFiles Include="Lzbench\*.sh" />
        <ScriptFiles Include="HammerDB\*.sh" />
        <ScriptFiles Include="SuperBenchmark\*.yaml;SuperBenchmark\*.sh;SuperBenchmark\*.ini" />
        <ScriptFiles Include="MLPerf\**\*.py" />
		<ScriptFiles Include="MLPerf\Makefile.docker" />
    </ItemGroup>

    <ItemGroup>
      <ScriptFiles Remove="MLPerf\GPUConfigFiles\3d-unet\Offline\__init__.py" />
      <ScriptFiles Remove="mlperf\gpuconfigfiles\3d-unet\__init__.py" />
      <ScriptFiles Remove="Sysbench\distribute-database.sh" />
    </ItemGroup>

    <Target Name="CopyWorkloadScriptsToOutput" AfterTargets="Build">
        <Message Importance="high" Text="Publish workload scripts/content..." />

        <ItemGroup>
            <Scripts Include="@(ScriptFiles)">
                <ScriptDirLc>$([System.String]::new('%(ScriptFiles.RelativeDir)').ToLower().Split('\\')[0])</ScriptDirLc>
            </Scripts>
        </ItemGroup>

        <Copy SourceFiles="@(Scripts)" DestinationFiles="@(Scripts->'$(RepoPath)\out\scripts\%(ScriptDirLc)\%(RecursiveDir)%(Filename)%(Extension)')" />
    </Target>

    <Import Project="$([MSBuild]::GetDirectoryNameOfFileAbove($(MSBuildThisFileDirectory), Module.props))\Module.props" />

</Project><|MERGE_RESOLUTION|>--- conflicted
+++ resolved
@@ -9,11 +9,7 @@
     <ItemGroup>
         <!-- Global package dependency versions are defined in the Module.props for the solution. -->
         <PackageReference Include="MathNet.Numerics.Signed" Version="$(MathNet_Numerics_Signed_PackageVersion)" />
-<<<<<<< HEAD
-        <PackageReference Include="Microsoft.Windows.Compatibility" Version="$(Microsoft_Windows_Compatibility_PackageVersion)" />
-=======
         <PackageReference Include="Microsoft.Extensions.Http.Polly" Version="$(Microsoft_Extensions_Http_Polly_PackageVersion)" />
->>>>>>> 83b9bd3c
     </ItemGroup>
     
     <ItemGroup>

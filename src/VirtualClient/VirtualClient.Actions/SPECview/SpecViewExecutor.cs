--- conflicted
+++ resolved
@@ -156,11 +156,7 @@
 
             await this.SetUpEnvironmentVariable().ConfigureAwait(false);
 
-<<<<<<< HEAD
-            using (IProcessProxy process = await this.ExecuteCommandAsync(executablePath, commandArguments, workingDir, relatedContext, cancellationToken).ConfigureAwait(false))
-=======
             using (BackgroundOperations profiling = BackgroundOperations.BeginProfiling(this, cancellationToken))
->>>>>>> b27f0e4c
             {
                 using (IProcessProxy process = await this.ExecuteCommandAsync(this.ExecutablePath, commandArguments, this.Package.Path, relatedContext, cancellationToken).ConfigureAwait(false))
                 {

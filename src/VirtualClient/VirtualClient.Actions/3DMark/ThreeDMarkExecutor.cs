// Copyright (c) Microsoft Corporation.
// Licensed under the MIT License.

namespace VirtualClient.Actions
{
    using System;
    using System.Collections.Generic;
    using System.IO.Abstractions;
    using System.Threading;
    using System.Threading.Tasks;
    using Microsoft.Extensions.DependencyInjection;
    using Microsoft.Extensions.Logging;
    using VirtualClient.Common;
    using VirtualClient.Common.Extensions;
    using VirtualClient.Common.Platform;
    using VirtualClient.Common.Telemetry;
    using VirtualClient.Contracts;
    using VirtualClient.Contracts.Metadata;

    /// <summary>
    /// Executes the 3DMark workload.
    /// </summary>
    [WindowsCompatible]
    public class ThreeDMarkExecutor : VirtualClientComponent
    {
        private IFileSystem fileSystem;
        private ISystemManagement systemManagement;
        private string psexecDir;

        /// <summary>
        /// ConstructorD
        /// </summary>
        /// <param name="dependencies">Provides required dependencies to the component.</param>
        /// <param name="parameters">Parameters defined in the profile or supplied on the command line.</param>
        public ThreeDMarkExecutor(IServiceCollection dependencies, IDictionary<string, IConvertible> parameters)
            : base(dependencies, parameters)
        {
            this.fileSystem = dependencies.GetService<IFileSystem>();
            this.systemManagement = dependencies.GetService<ISystemManagement>();
            this.OutFileName = $"{DateTimeOffset.Now.ToUnixTimeSeconds()}.out";
            this.Definitions = new List<string>();
            if (this.Scenario == "TimeSpy")
            {
                this.Definitions.Add("custom_TSGT1.3dmdef");
                this.Definitions.Add("custom_TSGT2.3dmdef");
                this.Definitions.Add("custom_TSCT.3dmdef");
            }
        }

        /// <summary>
        /// 3DMark enterprise lisence key
        /// </summary>
        public string LisenceKey
        {
            get
            {
                return this.Parameters.GetValue<string>(nameof(ThreeDMarkExecutor.LisenceKey));
            }
        }

        /// <summary>
        /// PsExec session number
        /// </summary>
        public int PsExecSession
        {
            get
            {
                return this.Parameters.GetValue<int>(nameof(ThreeDMarkExecutor.PsExecSession));
            }
        }

        /// <summary>
        /// The 3D Mark defintion file to execute.
        /// </summary>
        public List<string> Definitions { get; set; }

        /// <summary>
        /// The path for the intermediate results file.
        /// </summary>
        public string OutFileName { get; set; }

        /// <summary>
        /// The path to the 3DMark executable.
        /// </summary>
        public string ExecutablePath { get; set; }

        /// <summary>
        /// The path to the 3DMark executable.
        /// </summary>
        public string DLCPath { get; set; }

        /// <summary>
        /// Defines the name of the package associated with the component.
        /// </summary>
        public string PsExecPackageName
        {
            get
            {
                return this.Parameters.GetValue<string>(nameof(ThreeDMarkExecutor.PsExecPackageName));
            }
        }

        /// <summary>
        /// Defines the path to the 3DMark package that contains the workload
        /// executable.
        /// </summary>
        protected DependencyPath Package { get; set; }

        /// <summary>
        /// Executes the 3DMark workload.
        /// </summary>
        protected override Task ExecuteAsync(EventContext telemetryContext, CancellationToken cancellationToken)
        {
            return this.ExecuteWorkloadAsync(telemetryContext, cancellationToken);
        }

        /// <summary>
        /// Initializes the environment
        /// </summary>
        protected override async Task InitializeAsync(EventContext telemetryContext, CancellationToken cancellationToken)
        {
            PlatformSpecifics.ThrowIfNotSupported(this.Platform);

            await this.InitializePackageLocationAsync(cancellationToken)
                .ConfigureAwait(false);

            this.ExecutablePath = this.PlatformSpecifics.Combine(this.Package.Path, "3DMark", "3DMarkCmd.exe");
            this.DLCPath = this.PlatformSpecifics.Combine(this.Package.Path, "DLC", "3DMark");
        }

        /// <summary>
        /// Processes benchmark results
        /// </summary>
        private IList<Metric> CaptureResults(IProcessProxy workloadProcess, string commandArguments, string definition, EventContext telemetryContext)
        {
            if (workloadProcess.ExitCode == 0)
            {
                try
                {
                    string resultsFilePath = this.PlatformSpecifics.Combine(this.Package.Path, "3DMark", "result.xml");
                    string resultsContent = this.fileSystem.File.ReadAllText(resultsFilePath);
                    ThreeDMarkMetricsParser resultsParser = new ThreeDMarkMetricsParser(resultsContent, definition);
                    return resultsParser.Parse();

                }
                catch (SchemaException exc)
                {
                    EventContext relatedContext = telemetryContext.Clone()
                        .AddError(exc);

                    this.Logger.LogMessage($"{nameof(ThreeDMarkExecutor)}.WorkloadOutputParsingFailed", LogLevel.Warning, relatedContext);
                    return new List<Metric>();
                }
            }
            else
            {
                return new List<Metric>();
            }
        }

        /// <summary>
        /// Run the 3DMark Definitions
        /// </summary>
        private Task ExecuteWorkloadAsync(EventContext telemetryContext, CancellationToken cancellationToken)
        {
            IList<Metric> metrics = new List<Metric>();

            EventContext relatedContext = telemetryContext.Clone()
                .AddContext("executable", this.ExecutablePath);

            string psexec = this.PlatformSpecifics.Combine(this.psexecDir, "PsExec.exe");
            string baseArg = @$"-s -i {this.PsExecSession} -w {this.psexecDir} -accepteula -nobanner";

            return this.Logger.LogMessageAsync($"{nameof(ThreeDMarkExecutor)}.ExecuteWorkload", relatedContext, async () =>
            {
                // Point 3DMark to DLC Path
                using (IProcessProxy process = this.systemManagement.ProcessManager.CreateProcess(psexec, $"{baseArg} {this.ExecutablePath} --path={this.DLCPath}", this.psexecDir))
                {
                    this.CleanupTasks.Add(() => process.SafeKill());

                    try
                    {
                        await process.StartAndWaitAsync(cancellationToken).ConfigureAwait(false);

                        if (!cancellationToken.IsCancellationRequested)
                        {
                            this.Logger.LogInformation("Registering 3DMark License");
                            await this.LogProcessDetailsAsync(process, telemetryContext);
                            process.ThrowIfErrored<WorkloadException>(ProcessProxy.DefaultSuccessCodes, errorReason: ErrorReason.WorkloadFailed);

                        }
                    }
                    finally
                    {
                        if (!process.HasExited)
                        {
                            process.Kill();
                        }
                    }
                }

                // Lisence Registry
                using (IProcessProxy process = this.systemManagement.ProcessManager.CreateProcess(psexec, $"{baseArg} {this.ExecutablePath} --register={this.LisenceKey}", this.psexecDir))
                {
                    this.CleanupTasks.Add(() => process.SafeKill());

                    try
                    {
                        await process.StartAndWaitAsync(cancellationToken).ConfigureAwait(false);

                        if (!cancellationToken.IsCancellationRequested)
                        {
                            this.Logger.LogInformation("Initializing 3DMark DLC");
                            await this.LogProcessDetailsAsync(process, telemetryContext);
                            process.ThrowIfErrored<WorkloadException>(ProcessProxy.DefaultSuccessCodes, errorReason: ErrorReason.WorkloadFailed);

                        }
                    }
                    finally
                    {
                        if (!process.HasExited)
                        {
                            process.Kill();
                        }
                    }
                }

                // Run Workload
                DateTime startTime = DateTime.UtcNow;
                foreach (string definition in this.Definitions)
                {
                    this.OutFileName = $"{DateTimeOffset.Now.ToUnixTimeSeconds()}.out";

                    // Workload execution
<<<<<<< HEAD
                    string arguments = this.GenerateCommandArguments(definition);
                    string commandArguments = $"{baseArg} {this.ExecutablePath} {arguments}";

                    using (IProcessProxy process = this.systemManagement.ProcessManager.CreateProcess(psexec, commandArguments, this.psexecDir))
=======
                    string commandArguments = this.GenerateCommandArguments(definition);
                    using (IProcessProxy process = this.systemManagement.ProcessManager.CreateProcess(psexec, $"{baseArg} {this.ExecutablePath} {commandArguments}", this.psexecDir))
>>>>>>> 372067d1
                    {
                        this.CleanupTasks.Add(() => process.SafeKill());

                        try
                        {
                            await process.StartAndWaitAsync(cancellationToken).ConfigureAwait(false);

                            if (!cancellationToken.IsCancellationRequested)
                            {
                                await this.LogProcessDetailsAsync(process, telemetryContext);
                                process.ThrowIfErrored<WorkloadException>(ProcessProxy.DefaultSuccessCodes, errorReason: ErrorReason.WorkloadFailed);

                            }
                        }
                        finally
                        {
                            if (!process.HasExited)
                            {
                                process.Kill();
                            }
                        }
                    }

                    // Result Preparation
                    string commandArguments2 = $"{baseArg} {this.ExecutablePath} --in={this.OutFileName} --export=result.xml";
                    using (IProcessProxy process = this.systemManagement.ProcessManager.CreateProcess(psexec, commandArguments2, this.psexecDir))
                    {
                        this.CleanupTasks.Add(() => process.SafeKill());

                        try
                        {
                            await process.StartAndWaitAsync(cancellationToken).ConfigureAwait(false);

                            if (!cancellationToken.IsCancellationRequested)
                            {
                                await this.LogProcessDetailsAsync(process, telemetryContext);
                                process.ThrowIfErrored<WorkloadException>(ProcessProxy.DefaultSuccessCodes, errorReason: ErrorReason.WorkloadFailed);
                                foreach (Metric metric in this.CaptureResults(process, commandArguments, definition, telemetryContext))
                                {
                                    metrics.Add(metric);
                                }
                            }
                        }
                        finally
                        {
                            if (!process.HasExited)
                            {
                                process.Kill();
                            }
                        }
                    }
                }

                DateTime endTime = DateTime.UtcNow;

                foreach (Metric metric in this.CalculateTimeSpyAggregates(metrics))
                {
                    metrics.Add(metric);
                }

                this.MetadataContract.AddForScenario(
                    "3DMark",
                    null,
                    toolVersion: null);

                this.MetadataContract.Apply(telemetryContext);

                this.Logger.LogMetrics(
                    "3DMark",
                    this.Scenario,
                    startTime,
                    endTime,
                    metrics,
                    null,
                    string.Empty,
                    this.Tags,
                    telemetryContext);
            });
        }

        /// <summary>
        /// Calculates the 3DMark TimeSpy aggregate scores
        /// </summary>
        private IList<Metric> CalculateTimeSpyAggregates(IList<Metric> metrics)
        {
            IList<Metric> aggregates = new List<Metric>();
            double tsgt1 = 0;
            double tsgt2 = 0;
            double tsct = 0;
            foreach (Metric metric in metrics)
            {
                if (metric.Name == "timespy.graphics.1")
                {
                    tsgt1 = metric.Value;
                }
                else if (metric.Name == "timespy.graphics.2")
                {
                    tsgt2 = metric.Value;
                }
                else if (metric.Name == "timespy.cpu")
                {
                    tsct = metric.Value;
                }
            }

            // Weighted Harmonic Mean of Individual Scores
            if (tsgt1 != 0 && tsgt2 != 0 && tsct != 0)
            {
                double graphicsScore = 165 * (2 / ((1 / tsgt1) + (1 / tsgt2)));
                double cpuScore = 298 * tsct;
                double aggScore = 1 / ((0.85 / graphicsScore) + (0.15 / cpuScore));
                aggregates.Add(new Metric("timespy.graphics.agg", graphicsScore, "score", MetricRelativity.HigherIsBetter));
                aggregates.Add(new Metric("timespy.cpu.agg", cpuScore, "score", MetricRelativity.HigherIsBetter));
                aggregates.Add(new Metric("timespy.finalscore", aggScore, "score", MetricRelativity.HigherIsBetter));
            }

            return aggregates;
        }

        /// <summary>
        /// Generate the 3DMark Command Arguments
        /// </summary>
        private string GenerateCommandArguments(string definition)
        {
            return $"--definition={definition} --out={this.OutFileName}";
        }

        /// <summary>
        /// Validate the 3DMark Package
        /// </summary>
        private async Task InitializePackageLocationAsync(CancellationToken cancellationToken)
        {
            if (!cancellationToken.IsCancellationRequested)
            {
                DependencyPath workloadPackage = await this.systemManagement.PackageManager.GetPackageAsync(this.PackageName, CancellationToken.None)
                    .ConfigureAwait(false);

                DependencyPath psExecPackage = await this.systemManagement.PackageManager.GetPackageAsync(this.PsExecPackageName, CancellationToken.None)
                    .ConfigureAwait(false);

                if (workloadPackage == null)
                {
                    throw new DependencyException(
                        $"The expected package '{this.PackageName}' does not exist on the system or is not registered.",
                        ErrorReason.WorkloadDependencyMissing);
                }

                if (psExecPackage == null)
                {
                    throw new DependencyException(
                        $"The expected package '{this.psexecDir}' does not exist on the system or is not registered.",
                        ErrorReason.WorkloadDependencyMissing);
                }

                workloadPackage = this.PlatformSpecifics.ToPlatformSpecificPath(workloadPackage, this.Platform, this.CpuArchitecture);
                psExecPackage = this.PlatformSpecifics.ToPlatformSpecificPath(psExecPackage, this.Platform, this.CpuArchitecture);
                this.Package = workloadPackage;
                this.psexecDir = psExecPackage.Path;
            }
        }
    }
}<|MERGE_RESOLUTION|>--- conflicted
+++ resolved
@@ -1,405 +1,400 @@
-// Copyright (c) Microsoft Corporation.
-// Licensed under the MIT License.
-
-namespace VirtualClient.Actions
-{
-    using System;
-    using System.Collections.Generic;
-    using System.IO.Abstractions;
-    using System.Threading;
-    using System.Threading.Tasks;
-    using Microsoft.Extensions.DependencyInjection;
-    using Microsoft.Extensions.Logging;
-    using VirtualClient.Common;
-    using VirtualClient.Common.Extensions;
-    using VirtualClient.Common.Platform;
-    using VirtualClient.Common.Telemetry;
-    using VirtualClient.Contracts;
-    using VirtualClient.Contracts.Metadata;
-
-    /// <summary>
-    /// Executes the 3DMark workload.
-    /// </summary>
-    [WindowsCompatible]
-    public class ThreeDMarkExecutor : VirtualClientComponent
-    {
-        private IFileSystem fileSystem;
-        private ISystemManagement systemManagement;
-        private string psexecDir;
-
-        /// <summary>
-        /// ConstructorD
-        /// </summary>
-        /// <param name="dependencies">Provides required dependencies to the component.</param>
-        /// <param name="parameters">Parameters defined in the profile or supplied on the command line.</param>
-        public ThreeDMarkExecutor(IServiceCollection dependencies, IDictionary<string, IConvertible> parameters)
-            : base(dependencies, parameters)
-        {
-            this.fileSystem = dependencies.GetService<IFileSystem>();
-            this.systemManagement = dependencies.GetService<ISystemManagement>();
-            this.OutFileName = $"{DateTimeOffset.Now.ToUnixTimeSeconds()}.out";
-            this.Definitions = new List<string>();
-            if (this.Scenario == "TimeSpy")
-            {
-                this.Definitions.Add("custom_TSGT1.3dmdef");
-                this.Definitions.Add("custom_TSGT2.3dmdef");
-                this.Definitions.Add("custom_TSCT.3dmdef");
-            }
-        }
-
-        /// <summary>
-        /// 3DMark enterprise lisence key
-        /// </summary>
-        public string LisenceKey
-        {
-            get
-            {
-                return this.Parameters.GetValue<string>(nameof(ThreeDMarkExecutor.LisenceKey));
-            }
-        }
-
-        /// <summary>
-        /// PsExec session number
-        /// </summary>
-        public int PsExecSession
-        {
-            get
-            {
-                return this.Parameters.GetValue<int>(nameof(ThreeDMarkExecutor.PsExecSession));
-            }
-        }
-
-        /// <summary>
-        /// The 3D Mark defintion file to execute.
-        /// </summary>
-        public List<string> Definitions { get; set; }
-
-        /// <summary>
-        /// The path for the intermediate results file.
-        /// </summary>
-        public string OutFileName { get; set; }
-
-        /// <summary>
-        /// The path to the 3DMark executable.
-        /// </summary>
-        public string ExecutablePath { get; set; }
-
-        /// <summary>
-        /// The path to the 3DMark executable.
-        /// </summary>
-        public string DLCPath { get; set; }
-
-        /// <summary>
-        /// Defines the name of the package associated with the component.
-        /// </summary>
-        public string PsExecPackageName
-        {
-            get
-            {
-                return this.Parameters.GetValue<string>(nameof(ThreeDMarkExecutor.PsExecPackageName));
-            }
-        }
-
-        /// <summary>
-        /// Defines the path to the 3DMark package that contains the workload
-        /// executable.
-        /// </summary>
-        protected DependencyPath Package { get; set; }
-
-        /// <summary>
-        /// Executes the 3DMark workload.
-        /// </summary>
-        protected override Task ExecuteAsync(EventContext telemetryContext, CancellationToken cancellationToken)
-        {
-            return this.ExecuteWorkloadAsync(telemetryContext, cancellationToken);
-        }
-
-        /// <summary>
-        /// Initializes the environment
-        /// </summary>
-        protected override async Task InitializeAsync(EventContext telemetryContext, CancellationToken cancellationToken)
-        {
-            PlatformSpecifics.ThrowIfNotSupported(this.Platform);
-
-            await this.InitializePackageLocationAsync(cancellationToken)
-                .ConfigureAwait(false);
-
-            this.ExecutablePath = this.PlatformSpecifics.Combine(this.Package.Path, "3DMark", "3DMarkCmd.exe");
-            this.DLCPath = this.PlatformSpecifics.Combine(this.Package.Path, "DLC", "3DMark");
-        }
-
-        /// <summary>
-        /// Processes benchmark results
-        /// </summary>
-        private IList<Metric> CaptureResults(IProcessProxy workloadProcess, string commandArguments, string definition, EventContext telemetryContext)
-        {
-            if (workloadProcess.ExitCode == 0)
-            {
-                try
-                {
-                    string resultsFilePath = this.PlatformSpecifics.Combine(this.Package.Path, "3DMark", "result.xml");
-                    string resultsContent = this.fileSystem.File.ReadAllText(resultsFilePath);
-                    ThreeDMarkMetricsParser resultsParser = new ThreeDMarkMetricsParser(resultsContent, definition);
-                    return resultsParser.Parse();
-
-                }
-                catch (SchemaException exc)
-                {
-                    EventContext relatedContext = telemetryContext.Clone()
-                        .AddError(exc);
-
-                    this.Logger.LogMessage($"{nameof(ThreeDMarkExecutor)}.WorkloadOutputParsingFailed", LogLevel.Warning, relatedContext);
-                    return new List<Metric>();
-                }
-            }
-            else
-            {
-                return new List<Metric>();
-            }
-        }
-
-        /// <summary>
-        /// Run the 3DMark Definitions
-        /// </summary>
-        private Task ExecuteWorkloadAsync(EventContext telemetryContext, CancellationToken cancellationToken)
-        {
-            IList<Metric> metrics = new List<Metric>();
-
-            EventContext relatedContext = telemetryContext.Clone()
-                .AddContext("executable", this.ExecutablePath);
-
-            string psexec = this.PlatformSpecifics.Combine(this.psexecDir, "PsExec.exe");
-            string baseArg = @$"-s -i {this.PsExecSession} -w {this.psexecDir} -accepteula -nobanner";
-
-            return this.Logger.LogMessageAsync($"{nameof(ThreeDMarkExecutor)}.ExecuteWorkload", relatedContext, async () =>
-            {
-                // Point 3DMark to DLC Path
-                using (IProcessProxy process = this.systemManagement.ProcessManager.CreateProcess(psexec, $"{baseArg} {this.ExecutablePath} --path={this.DLCPath}", this.psexecDir))
-                {
-                    this.CleanupTasks.Add(() => process.SafeKill());
-
-                    try
-                    {
-                        await process.StartAndWaitAsync(cancellationToken).ConfigureAwait(false);
-
-                        if (!cancellationToken.IsCancellationRequested)
-                        {
-                            this.Logger.LogInformation("Registering 3DMark License");
-                            await this.LogProcessDetailsAsync(process, telemetryContext);
-                            process.ThrowIfErrored<WorkloadException>(ProcessProxy.DefaultSuccessCodes, errorReason: ErrorReason.WorkloadFailed);
-
-                        }
-                    }
-                    finally
-                    {
-                        if (!process.HasExited)
-                        {
-                            process.Kill();
-                        }
-                    }
-                }
-
-                // Lisence Registry
-                using (IProcessProxy process = this.systemManagement.ProcessManager.CreateProcess(psexec, $"{baseArg} {this.ExecutablePath} --register={this.LisenceKey}", this.psexecDir))
-                {
-                    this.CleanupTasks.Add(() => process.SafeKill());
-
-                    try
-                    {
-                        await process.StartAndWaitAsync(cancellationToken).ConfigureAwait(false);
-
-                        if (!cancellationToken.IsCancellationRequested)
-                        {
-                            this.Logger.LogInformation("Initializing 3DMark DLC");
-                            await this.LogProcessDetailsAsync(process, telemetryContext);
-                            process.ThrowIfErrored<WorkloadException>(ProcessProxy.DefaultSuccessCodes, errorReason: ErrorReason.WorkloadFailed);
-
-                        }
-                    }
-                    finally
-                    {
-                        if (!process.HasExited)
-                        {
-                            process.Kill();
-                        }
-                    }
-                }
-
-                // Run Workload
-                DateTime startTime = DateTime.UtcNow;
-                foreach (string definition in this.Definitions)
-                {
-                    this.OutFileName = $"{DateTimeOffset.Now.ToUnixTimeSeconds()}.out";
-
-                    // Workload execution
-<<<<<<< HEAD
-                    string arguments = this.GenerateCommandArguments(definition);
-                    string commandArguments = $"{baseArg} {this.ExecutablePath} {arguments}";
-
-                    using (IProcessProxy process = this.systemManagement.ProcessManager.CreateProcess(psexec, commandArguments, this.psexecDir))
-=======
-                    string commandArguments = this.GenerateCommandArguments(definition);
-                    using (IProcessProxy process = this.systemManagement.ProcessManager.CreateProcess(psexec, $"{baseArg} {this.ExecutablePath} {commandArguments}", this.psexecDir))
->>>>>>> 372067d1
-                    {
-                        this.CleanupTasks.Add(() => process.SafeKill());
-
-                        try
-                        {
-                            await process.StartAndWaitAsync(cancellationToken).ConfigureAwait(false);
-
-                            if (!cancellationToken.IsCancellationRequested)
-                            {
-                                await this.LogProcessDetailsAsync(process, telemetryContext);
-                                process.ThrowIfErrored<WorkloadException>(ProcessProxy.DefaultSuccessCodes, errorReason: ErrorReason.WorkloadFailed);
-
-                            }
-                        }
-                        finally
-                        {
-                            if (!process.HasExited)
-                            {
-                                process.Kill();
-                            }
-                        }
-                    }
-
-                    // Result Preparation
-                    string commandArguments2 = $"{baseArg} {this.ExecutablePath} --in={this.OutFileName} --export=result.xml";
-                    using (IProcessProxy process = this.systemManagement.ProcessManager.CreateProcess(psexec, commandArguments2, this.psexecDir))
-                    {
-                        this.CleanupTasks.Add(() => process.SafeKill());
-
-                        try
-                        {
-                            await process.StartAndWaitAsync(cancellationToken).ConfigureAwait(false);
-
-                            if (!cancellationToken.IsCancellationRequested)
-                            {
-                                await this.LogProcessDetailsAsync(process, telemetryContext);
-                                process.ThrowIfErrored<WorkloadException>(ProcessProxy.DefaultSuccessCodes, errorReason: ErrorReason.WorkloadFailed);
-                                foreach (Metric metric in this.CaptureResults(process, commandArguments, definition, telemetryContext))
-                                {
-                                    metrics.Add(metric);
-                                }
-                            }
-                        }
-                        finally
-                        {
-                            if (!process.HasExited)
-                            {
-                                process.Kill();
-                            }
-                        }
-                    }
-                }
-
-                DateTime endTime = DateTime.UtcNow;
-
-                foreach (Metric metric in this.CalculateTimeSpyAggregates(metrics))
-                {
-                    metrics.Add(metric);
-                }
-
-                this.MetadataContract.AddForScenario(
-                    "3DMark",
-                    null,
-                    toolVersion: null);
-
-                this.MetadataContract.Apply(telemetryContext);
-
-                this.Logger.LogMetrics(
-                    "3DMark",
-                    this.Scenario,
-                    startTime,
-                    endTime,
-                    metrics,
-                    null,
-                    string.Empty,
-                    this.Tags,
-                    telemetryContext);
-            });
-        }
-
-        /// <summary>
-        /// Calculates the 3DMark TimeSpy aggregate scores
-        /// </summary>
-        private IList<Metric> CalculateTimeSpyAggregates(IList<Metric> metrics)
-        {
-            IList<Metric> aggregates = new List<Metric>();
-            double tsgt1 = 0;
-            double tsgt2 = 0;
-            double tsct = 0;
-            foreach (Metric metric in metrics)
-            {
-                if (metric.Name == "timespy.graphics.1")
-                {
-                    tsgt1 = metric.Value;
-                }
-                else if (metric.Name == "timespy.graphics.2")
-                {
-                    tsgt2 = metric.Value;
-                }
-                else if (metric.Name == "timespy.cpu")
-                {
-                    tsct = metric.Value;
-                }
-            }
-
-            // Weighted Harmonic Mean of Individual Scores
-            if (tsgt1 != 0 && tsgt2 != 0 && tsct != 0)
-            {
-                double graphicsScore = 165 * (2 / ((1 / tsgt1) + (1 / tsgt2)));
-                double cpuScore = 298 * tsct;
-                double aggScore = 1 / ((0.85 / graphicsScore) + (0.15 / cpuScore));
-                aggregates.Add(new Metric("timespy.graphics.agg", graphicsScore, "score", MetricRelativity.HigherIsBetter));
-                aggregates.Add(new Metric("timespy.cpu.agg", cpuScore, "score", MetricRelativity.HigherIsBetter));
-                aggregates.Add(new Metric("timespy.finalscore", aggScore, "score", MetricRelativity.HigherIsBetter));
-            }
-
-            return aggregates;
-        }
-
-        /// <summary>
-        /// Generate the 3DMark Command Arguments
-        /// </summary>
-        private string GenerateCommandArguments(string definition)
-        {
-            return $"--definition={definition} --out={this.OutFileName}";
-        }
-
-        /// <summary>
-        /// Validate the 3DMark Package
-        /// </summary>
-        private async Task InitializePackageLocationAsync(CancellationToken cancellationToken)
-        {
-            if (!cancellationToken.IsCancellationRequested)
-            {
-                DependencyPath workloadPackage = await this.systemManagement.PackageManager.GetPackageAsync(this.PackageName, CancellationToken.None)
-                    .ConfigureAwait(false);
-
-                DependencyPath psExecPackage = await this.systemManagement.PackageManager.GetPackageAsync(this.PsExecPackageName, CancellationToken.None)
-                    .ConfigureAwait(false);
-
-                if (workloadPackage == null)
-                {
-                    throw new DependencyException(
-                        $"The expected package '{this.PackageName}' does not exist on the system or is not registered.",
-                        ErrorReason.WorkloadDependencyMissing);
-                }
-
-                if (psExecPackage == null)
-                {
-                    throw new DependencyException(
-                        $"The expected package '{this.psexecDir}' does not exist on the system or is not registered.",
-                        ErrorReason.WorkloadDependencyMissing);
-                }
-
-                workloadPackage = this.PlatformSpecifics.ToPlatformSpecificPath(workloadPackage, this.Platform, this.CpuArchitecture);
-                psExecPackage = this.PlatformSpecifics.ToPlatformSpecificPath(psExecPackage, this.Platform, this.CpuArchitecture);
-                this.Package = workloadPackage;
-                this.psexecDir = psExecPackage.Path;
-            }
-        }
-    }
+// Copyright (c) Microsoft Corporation.
+// Licensed under the MIT License.
+
+namespace VirtualClient.Actions
+{
+    using System;
+    using System.Collections.Generic;
+    using System.IO.Abstractions;
+    using System.Threading;
+    using System.Threading.Tasks;
+    using Microsoft.Extensions.DependencyInjection;
+    using Microsoft.Extensions.Logging;
+    using VirtualClient.Common;
+    using VirtualClient.Common.Extensions;
+    using VirtualClient.Common.Platform;
+    using VirtualClient.Common.Telemetry;
+    using VirtualClient.Contracts;
+    using VirtualClient.Contracts.Metadata;
+
+    /// <summary>
+    /// Executes the 3DMark workload.
+    /// </summary>
+    [WindowsCompatible]
+    public class ThreeDMarkExecutor : VirtualClientComponent
+    {
+        private IFileSystem fileSystem;
+        private ISystemManagement systemManagement;
+        private string psexecDir;
+
+        /// <summary>
+        /// ConstructorD
+        /// </summary>
+        /// <param name="dependencies">Provides required dependencies to the component.</param>
+        /// <param name="parameters">Parameters defined in the profile or supplied on the command line.</param>
+        public ThreeDMarkExecutor(IServiceCollection dependencies, IDictionary<string, IConvertible> parameters)
+            : base(dependencies, parameters)
+        {
+            this.fileSystem = dependencies.GetService<IFileSystem>();
+            this.systemManagement = dependencies.GetService<ISystemManagement>();
+            this.OutFileName = $"{DateTimeOffset.Now.ToUnixTimeSeconds()}.out";
+            this.Definitions = new List<string>();
+            if (this.Scenario == "TimeSpy")
+            {
+                this.Definitions.Add("custom_TSGT1.3dmdef");
+                this.Definitions.Add("custom_TSGT2.3dmdef");
+                this.Definitions.Add("custom_TSCT.3dmdef");
+            }
+        }
+
+        /// <summary>
+        /// 3DMark enterprise lisence key
+        /// </summary>
+        public string LisenceKey
+        {
+            get
+            {
+                return this.Parameters.GetValue<string>(nameof(ThreeDMarkExecutor.LisenceKey));
+            }
+        }
+
+        /// <summary>
+        /// PsExec session number
+        /// </summary>
+        public int PsExecSession
+        {
+            get
+            {
+                return this.Parameters.GetValue<int>(nameof(ThreeDMarkExecutor.PsExecSession));
+            }
+        }
+
+        /// <summary>
+        /// The 3D Mark defintion file to execute.
+        /// </summary>
+        public List<string> Definitions { get; set; }
+
+        /// <summary>
+        /// The path for the intermediate results file.
+        /// </summary>
+        public string OutFileName { get; set; }
+
+        /// <summary>
+        /// The path to the 3DMark executable.
+        /// </summary>
+        public string ExecutablePath { get; set; }
+
+        /// <summary>
+        /// The path to the 3DMark executable.
+        /// </summary>
+        public string DLCPath { get; set; }
+
+        /// <summary>
+        /// Defines the name of the package associated with the component.
+        /// </summary>
+        public string PsExecPackageName
+        {
+            get
+            {
+                return this.Parameters.GetValue<string>(nameof(ThreeDMarkExecutor.PsExecPackageName));
+            }
+        }
+
+        /// <summary>
+        /// Defines the path to the 3DMark package that contains the workload
+        /// executable.
+        /// </summary>
+        protected DependencyPath Package { get; set; }
+
+        /// <summary>
+        /// Executes the 3DMark workload.
+        /// </summary>
+        protected override Task ExecuteAsync(EventContext telemetryContext, CancellationToken cancellationToken)
+        {
+            return this.ExecuteWorkloadAsync(telemetryContext, cancellationToken);
+        }
+
+        /// <summary>
+        /// Initializes the environment
+        /// </summary>
+        protected override async Task InitializeAsync(EventContext telemetryContext, CancellationToken cancellationToken)
+        {
+            PlatformSpecifics.ThrowIfNotSupported(this.Platform);
+
+            await this.InitializePackageLocationAsync(cancellationToken)
+                .ConfigureAwait(false);
+
+            this.ExecutablePath = this.PlatformSpecifics.Combine(this.Package.Path, "3DMark", "3DMarkCmd.exe");
+            this.DLCPath = this.PlatformSpecifics.Combine(this.Package.Path, "DLC", "3DMark");
+        }
+
+        /// <summary>
+        /// Processes benchmark results
+        /// </summary>
+        private IList<Metric> CaptureResults(IProcessProxy workloadProcess, string commandArguments, string definition, EventContext telemetryContext)
+        {
+            if (workloadProcess.ExitCode == 0)
+            {
+                try
+                {
+                    string resultsFilePath = this.PlatformSpecifics.Combine(this.Package.Path, "3DMark", "result.xml");
+                    string resultsContent = this.fileSystem.File.ReadAllText(resultsFilePath);
+                    ThreeDMarkMetricsParser resultsParser = new ThreeDMarkMetricsParser(resultsContent, definition);
+                    return resultsParser.Parse();
+
+                }
+                catch (SchemaException exc)
+                {
+                    EventContext relatedContext = telemetryContext.Clone()
+                        .AddError(exc);
+
+                    this.Logger.LogMessage($"{nameof(ThreeDMarkExecutor)}.WorkloadOutputParsingFailed", LogLevel.Warning, relatedContext);
+                    return new List<Metric>();
+                }
+            }
+            else
+            {
+                return new List<Metric>();
+            }
+        }
+
+        /// <summary>
+        /// Run the 3DMark Definitions
+        /// </summary>
+        private Task ExecuteWorkloadAsync(EventContext telemetryContext, CancellationToken cancellationToken)
+        {
+            IList<Metric> metrics = new List<Metric>();
+
+            EventContext relatedContext = telemetryContext.Clone()
+                .AddContext("executable", this.ExecutablePath);
+
+            string psexec = this.PlatformSpecifics.Combine(this.psexecDir, "PsExec.exe");
+            string baseArg = @$"-s -i {this.PsExecSession} -w {this.psexecDir} -accepteula -nobanner";
+
+            return this.Logger.LogMessageAsync($"{nameof(ThreeDMarkExecutor)}.ExecuteWorkload", relatedContext, async () =>
+            {
+                // Point 3DMark to DLC Path
+                using (IProcessProxy process = this.systemManagement.ProcessManager.CreateProcess(psexec, $"{baseArg} {this.ExecutablePath} --path={this.DLCPath}", this.psexecDir))
+                {
+                    this.CleanupTasks.Add(() => process.SafeKill());
+
+                    try
+                    {
+                        await process.StartAndWaitAsync(cancellationToken).ConfigureAwait(false);
+
+                        if (!cancellationToken.IsCancellationRequested)
+                        {
+                            this.Logger.LogInformation("Registering 3DMark License");
+                            await this.LogProcessDetailsAsync(process, telemetryContext);
+                            process.ThrowIfErrored<WorkloadException>(ProcessProxy.DefaultSuccessCodes, errorReason: ErrorReason.WorkloadFailed);
+
+                        }
+                    }
+                    finally
+                    {
+                        if (!process.HasExited)
+                        {
+                            process.Kill();
+                        }
+                    }
+                }
+
+                // Lisence Registry
+                using (IProcessProxy process = this.systemManagement.ProcessManager.CreateProcess(psexec, $"{baseArg} {this.ExecutablePath} --register={this.LisenceKey}", this.psexecDir))
+                {
+                    this.CleanupTasks.Add(() => process.SafeKill());
+
+                    try
+                    {
+                        await process.StartAndWaitAsync(cancellationToken).ConfigureAwait(false);
+
+                        if (!cancellationToken.IsCancellationRequested)
+                        {
+                            this.Logger.LogInformation("Initializing 3DMark DLC");
+                            await this.LogProcessDetailsAsync(process, telemetryContext);
+                            process.ThrowIfErrored<WorkloadException>(ProcessProxy.DefaultSuccessCodes, errorReason: ErrorReason.WorkloadFailed);
+
+                        }
+                    }
+                    finally
+                    {
+                        if (!process.HasExited)
+                        {
+                            process.Kill();
+                        }
+                    }
+                }
+
+                // Run Workload
+                DateTime startTime = DateTime.UtcNow;
+                foreach (string definition in this.Definitions)
+                {
+                    this.OutFileName = $"{DateTimeOffset.Now.ToUnixTimeSeconds()}.out";
+
+                    // Workload execution
+                    string arguments = this.GenerateCommandArguments(definition);
+                    string commandArguments = $"{baseArg} {this.ExecutablePath} {arguments}";
+
+                    using (IProcessProxy process = this.systemManagement.ProcessManager.CreateProcess(psexec, commandArguments, this.psexecDir))
+                    {
+                        this.CleanupTasks.Add(() => process.SafeKill());
+
+                        try
+                        {
+                            await process.StartAndWaitAsync(cancellationToken).ConfigureAwait(false);
+
+                            if (!cancellationToken.IsCancellationRequested)
+                            {
+                                await this.LogProcessDetailsAsync(process, telemetryContext);
+                                process.ThrowIfErrored<WorkloadException>(ProcessProxy.DefaultSuccessCodes, errorReason: ErrorReason.WorkloadFailed);
+
+                            }
+                        }
+                        finally
+                        {
+                            if (!process.HasExited)
+                            {
+                                process.Kill();
+                            }
+                        }
+                    }
+
+                    // Result Preparation
+                    string commandArguments2 = $"{baseArg} {this.ExecutablePath} --in={this.OutFileName} --export=result.xml";
+                    using (IProcessProxy process = this.systemManagement.ProcessManager.CreateProcess(psexec, commandArguments2, this.psexecDir))
+                    {
+                        this.CleanupTasks.Add(() => process.SafeKill());
+
+                        try
+                        {
+                            await process.StartAndWaitAsync(cancellationToken).ConfigureAwait(false);
+
+                            if (!cancellationToken.IsCancellationRequested)
+                            {
+                                await this.LogProcessDetailsAsync(process, telemetryContext);
+                                process.ThrowIfErrored<WorkloadException>(ProcessProxy.DefaultSuccessCodes, errorReason: ErrorReason.WorkloadFailed);
+                                foreach (Metric metric in this.CaptureResults(process, commandArguments, definition, telemetryContext))
+                                {
+                                    metrics.Add(metric);
+                                }
+                            }
+                        }
+                        finally
+                        {
+                            if (!process.HasExited)
+                            {
+                                process.Kill();
+                            }
+                        }
+                    }
+                }
+
+                DateTime endTime = DateTime.UtcNow;
+
+                foreach (Metric metric in this.CalculateTimeSpyAggregates(metrics))
+                {
+                    metrics.Add(metric);
+                }
+
+                this.MetadataContract.AddForScenario(
+                    "3DMark",
+                    null,
+                    toolVersion: null);
+
+                this.MetadataContract.Apply(telemetryContext);
+
+                this.Logger.LogMetrics(
+                    "3DMark",
+                    this.Scenario,
+                    startTime,
+                    endTime,
+                    metrics,
+                    null,
+                    string.Empty,
+                    this.Tags,
+                    telemetryContext);
+            });
+        }
+
+        /// <summary>
+        /// Calculates the 3DMark TimeSpy aggregate scores
+        /// </summary>
+        private IList<Metric> CalculateTimeSpyAggregates(IList<Metric> metrics)
+        {
+            IList<Metric> aggregates = new List<Metric>();
+            double tsgt1 = 0;
+            double tsgt2 = 0;
+            double tsct = 0;
+            foreach (Metric metric in metrics)
+            {
+                if (metric.Name == "timespy.graphics.1")
+                {
+                    tsgt1 = metric.Value;
+                }
+                else if (metric.Name == "timespy.graphics.2")
+                {
+                    tsgt2 = metric.Value;
+                }
+                else if (metric.Name == "timespy.cpu")
+                {
+                    tsct = metric.Value;
+                }
+            }
+
+            // Weighted Harmonic Mean of Individual Scores
+            if (tsgt1 != 0 && tsgt2 != 0 && tsct != 0)
+            {
+                double graphicsScore = 165 * (2 / ((1 / tsgt1) + (1 / tsgt2)));
+                double cpuScore = 298 * tsct;
+                double aggScore = 1 / ((0.85 / graphicsScore) + (0.15 / cpuScore));
+                aggregates.Add(new Metric("timespy.graphics.agg", graphicsScore, "score", MetricRelativity.HigherIsBetter));
+                aggregates.Add(new Metric("timespy.cpu.agg", cpuScore, "score", MetricRelativity.HigherIsBetter));
+                aggregates.Add(new Metric("timespy.finalscore", aggScore, "score", MetricRelativity.HigherIsBetter));
+            }
+
+            return aggregates;
+        }
+
+        /// <summary>
+        /// Generate the 3DMark Command Arguments
+        /// </summary>
+        private string GenerateCommandArguments(string definition)
+        {
+            return $"--definition={definition} --out={this.OutFileName}";
+        }
+
+        /// <summary>
+        /// Validate the 3DMark Package
+        /// </summary>
+        private async Task InitializePackageLocationAsync(CancellationToken cancellationToken)
+        {
+            if (!cancellationToken.IsCancellationRequested)
+            {
+                DependencyPath workloadPackage = await this.systemManagement.PackageManager.GetPackageAsync(this.PackageName, CancellationToken.None)
+                    .ConfigureAwait(false);
+
+                DependencyPath psExecPackage = await this.systemManagement.PackageManager.GetPackageAsync(this.PsExecPackageName, CancellationToken.None)
+                    .ConfigureAwait(false);
+
+                if (workloadPackage == null)
+                {
+                    throw new DependencyException(
+                        $"The expected package '{this.PackageName}' does not exist on the system or is not registered.",
+                        ErrorReason.WorkloadDependencyMissing);
+                }
+
+                if (psExecPackage == null)
+                {
+                    throw new DependencyException(
+                        $"The expected package '{this.psexecDir}' does not exist on the system or is not registered.",
+                        ErrorReason.WorkloadDependencyMissing);
+                }
+
+                workloadPackage = this.PlatformSpecifics.ToPlatformSpecificPath(workloadPackage, this.Platform, this.CpuArchitecture);
+                psExecPackage = this.PlatformSpecifics.ToPlatformSpecificPath(psExecPackage, this.Platform, this.CpuArchitecture);
+                this.Package = workloadPackage;
+                this.psexecDir = psExecPackage.Path;
+            }
+        }
+    }
 }
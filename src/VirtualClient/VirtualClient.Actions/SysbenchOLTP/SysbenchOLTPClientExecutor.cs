--- conflicted
+++ resolved
@@ -254,15 +254,13 @@
                 {
                     // first, prepare database if needed; then run the sysbench command
 
-<<<<<<< HEAD
                     await this.PrepareMySQLDatabase(telemetryContext, cancellationToken);
 
                     using (IProcessProxy process = await this.ExecuteCommandAsync(this.sysbenchPath, this.sysbenchExecutionArguments + "run", this.sysbenchDirectory, telemetryContext, cancellationToken, runElevated: true))
-=======
-                    await this.PrepareMySQLDatabase(cancellationToken);
 
                     using (IProcessProxy process = await this.ExecuteCommandAsync(SysbenchFileName, this.sysbenchExecutionArguments + "run", Environment.CurrentDirectory, telemetryContext, cancellationToken, runElevated: true))
->>>>>>> 24f9a4df
+
+                    using (IProcessProxy process = await this.ExecuteCommandAsync(SysbenchFileName, this.sysbenchExecutionArguments + "run", Environment.CurrentDirectory, telemetryContext, cancellationToken, runElevated: true))
                     {
                         if (!cancellationToken.IsCancellationRequested)
                         {
@@ -272,37 +270,18 @@
                     }
                 }
             });
-        }
-
-        private async Task InstallSysbenchOLTPPackage(CancellationToken cancellationToken)
-        {
-<<<<<<< HEAD
             const string autogenScriptCommand = "./autogen.sh";
             const string configureScriptCommand = "./configure";
             const string makeCommand = "make -j";
             const string makeInstallCommand = "make install";
+            const string autogenScriptCommand = "./autogen.sh";
+            const string configureScriptCommand = "./configure";
+            const string makeCommand = "make -j";
+            const string makeInstallCommand = "make install";
 
             // build sysbench
             await this.ExecuteCommandAsync<SysbenchOLTPClientExecutor>(autogenScriptCommand, null, this.sysbenchDirectory, cancellationToken)
                 .ConfigureAwait(false);
-=======
-            string updateAptCommand;
-            const string installSysbenchCommand = "apt install sysbench --yes --quiet";
-
-            LinuxDistributionInfo distributionInfo = await this.SystemManager.GetLinuxDistributionAsync(cancellationToken).ConfigureAwait(false);
-            
-            switch (distributionInfo.LinuxDistribution)
-            {
-                case LinuxDistribution.Ubuntu:
-                case LinuxDistribution.Debian:
-                    updateAptCommand = "su -c \"bash <( curl -s https://packagecloud.io/install/repositories/akopytov/sysbench/script.deb.sh)\"";
-                    break;
-                default:
-                    throw new DependencyException(
-                        $"You are on Linux distrubution {distributionInfo.LinuxDistribution}, which has not been onboarded to VirtualClient.",
-                        ErrorReason.LinuxDistributionNotSupported);
-            }
->>>>>>> 24f9a4df
 
             await this.ExecuteCommandAsync<SysbenchOLTPClientExecutor>(configureScriptCommand, null, this.sysbenchDirectory, cancellationToken)
                 .ConfigureAwait(false);

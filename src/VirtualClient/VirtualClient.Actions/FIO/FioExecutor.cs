// Copyright (c) Microsoft Corporation.
// Licensed under the MIT License.

namespace VirtualClient.Actions
{
    using System;
    using System.Collections.Generic;
    using System.IO;
    using System.IO.Abstractions;
    using System.Linq;
    using System.Text.RegularExpressions;
    using System.Threading;
    using System.Threading.Tasks;
    using Microsoft.Extensions.DependencyInjection;
    using Newtonsoft.Json.Linq;
    using Polly;
    using VirtualClient.Common;
    using VirtualClient.Common.Extensions;
    using VirtualClient.Common.Telemetry;
    using VirtualClient.Contracts;
    using VirtualClient.Contracts.Metadata;

    /// <summary>
    /// Manages the execution runtime of the FIO workload.
    /// </summary>
    [SupportedPlatforms("linux-arm64,linux-x64,win-arm64,win-x64")]
    public class FioExecutor : VirtualClientComponent
    {
        /// <summary>
        /// TestFocus -> DataIntegrity
        /// </summary>
        public const string TestFocusDataIntegrity = "DataIntegrity";

        private const string FileNameParameterDelimiter = ",";

        /// <summary>
        /// Initializes a new instance of the <see cref="FioExecutor"/> class.
        /// </summary>
        /// <param name="dependencies">Provides required dependencies to the workload.</param>
        /// <param name="parameters">The set of parameters defined for the action in the profile definition.</param>
        public FioExecutor(IServiceCollection dependencies, IDictionary<string, IConvertible> parameters)
            : base(dependencies, parameters)
        {
        }

        /// <summary>
        /// Defines a specific configuration to apply to the workload.
        /// </summary>
        public string Configuration
        {
            get
            {
                this.Parameters.TryGetValue(nameof(DiskWorkloadExecutor.Configuration), out IConvertible configuration);
                return configuration?.ToString();
            }

            set
            {
                this.Parameters[nameof(DiskWorkloadExecutor.Configuration)] = value;
            }
        }

        /// <summary>
        /// Defines the command line specified in the profile.
        /// </summary>
        public string CommandLine
        {
            get
            {
                this.Parameters.TryGetValue(nameof(DiskWorkloadExecutor.CommandLine), out IConvertible commandLine);
                return commandLine?.ToString();
            }

            set
            {
                this.Parameters[nameof(DiskWorkloadExecutor.CommandLine)] = value;
            }
        }
        
        /// <summary>
        /// Defines the job files specified in the profile.
        /// </summary>
        public string JobFiles
        {
            get
            {
                return this.Parameters.ContainsKey(nameof(this.JobFiles)) ? 
                    this.Parameters.GetValue<string>(nameof(this.JobFiles)) : null;
            }
        }

        /// <summary>
        /// Template for Job file.
        /// </summary>
        public string TemplateJobFile
        {
            get
            {
                return this.Parameters.GetValue<string>(nameof(this.TemplateJobFile));
            }
        }

        /// <summary>
        /// True/false whether the test files that FIO uses in benchmark tests should be deleted at the end
        /// of each individual round of test execution.
        /// </summary>
        public bool DeleteTestFilesOnFinish
        {
            get
            {
                return this.Parameters.GetValue<bool>(nameof(DiskWorkloadExecutor.DeleteTestFilesOnFinish), true);
            }

            set
            {
                this.Parameters[nameof(DiskWorkloadExecutor.DeleteTestFilesOnFinish)] = value;
            }
        }

        /// <summary>
        /// True/false whether the current command is meant to be a disk fill. Disk fill operations
        /// initialize/fill the disk and do not have any metrics tracking.
        /// </summary>
        public bool DiskFill
        {
            get
            {
                return this.Parameters.GetValue<bool>(nameof(DiskWorkloadExecutor.DiskFill), false);
            }

            set
            {
                this.Parameters[nameof(DiskWorkloadExecutor.DiskFill)] = value;
            }
        }

        /// <summary>
        /// The size of the file/data to write to the disk in order to fill it with data. This must
        /// be an exact number (e.g. DiskSpd -> 469G, FIO -> 496GB).
        /// </summary>
        public string DiskFillSize
        {
            get
            {
                this.Parameters.TryGetValue(nameof(DiskWorkloadExecutor.DiskFillSize), out IConvertible diskFillSize);
                return diskFillSize?.ToString();
            }

            set
            {
                this.Parameters[nameof(DiskWorkloadExecutor.DiskFillSize)] = value;
            }
        }

        /// <summary>
        /// The name of the test file that should use in workload tests.
        /// </summary>
        public string FileName
        {
            get
            {
                this.Parameters.TryGetValue(nameof(DiskWorkloadExecutor.FileName), out IConvertible fileName);
                return fileName?.ToString();
            }

            set
            {
                this.Parameters[nameof(DiskWorkloadExecutor.FileName)] = value;
            }
        }

        /// <summary>
        /// Defines the model/strategy for how the disks will be tested.
        /// (e.g. SingleProcess = 1 for the entire system, SingleProcessPerDrive = 1 for each drive on the system).
        /// </summary>
        public string ProcessModel
        {
            get
            {
                return this.Parameters.GetValue<string>(nameof(DiskWorkloadExecutor.ProcessModel), WorkloadProcessModel.SingleProcess);
            }

            set
            {
                this.Parameters[nameof(DiskWorkloadExecutor.ProcessModel)] = value;
            }
        }

        /// <summary>
        /// The specific focus of the test if applicable (e.g. DataIntegrity).
        /// </summary>
        public string TestFocus
        {
            get
            {
                this.Parameters.TryGetValue(nameof(DiskWorkloadExecutor.TestFocus), out IConvertible testFocus);
                return testFocus?.ToString();
            }

            set
            {
                this.Parameters[nameof(DiskWorkloadExecutor.TestFocus)] = value;
            }
        }

        /// <summary>
        /// Disk filter string to filter disks to test.
        /// </summary>
        public string DiskFilter
        {
            get
            {
                return this.Parameters.GetValue<string>(nameof(DiskWorkloadExecutor.DiskFilter), "BiggestSize");
            }

            set
            {
                this.Parameters[nameof(DiskWorkloadExecutor.DiskFilter)] = value;
            }
        }

        /// <summary>
        /// The path to the FIO executable in the packages directory.
        /// </summary>
        public string ExecutablePath { get; set; }

        /// <summary>
        /// Workload Processes.
        /// </summary>
        protected List<DiskWorkloadProcess> WorkloadProcesses { get; } = new List<DiskWorkloadProcess>();

        /// <summary>
        /// Provides features for management of the system/environment.
        /// </summary>
        protected ISystemManagement SystemManagement
        {
            get
            {
                return this.Dependencies.GetService<ISystemManagement>();
            }
        }

        /// <summary>
        /// Provides methods for interacting with the local file system.
        /// </summary>
        protected IFileSystem FileSystem
        {
            get
            {
                return this.SystemManagement.FileSystem;
            }
        }

        /// <summary>
        /// Returns the IO engine to use with FIO on the platform specified (e.g. windowsaio, libaio).
        /// </summary>
        /// <param name="platform">The OS/system platform.</param>
        public static string GetIOEngine(PlatformID platform)
        {
            string ioEngine = null;
            switch (platform)
            {
                case PlatformID.Unix:
                    ioEngine = "libaio";
                    break;

                case PlatformID.Win32NT:
                    ioEngine = "windowsaio";
                    break;

                default:
                    throw new WorkloadException(
                        $"The platform '{platform.ToString()}' is not supported.",
                        ErrorReason.PlatformNotSupported);
            }

            return ioEngine;
        }

        /// <summary>
        /// Executes the FIO workload, captures performance results and logs them to telemetry.
        /// </summary>
        /// <param name="telemetryContext">Provides context information that will be captured with telemetry events.</param>
        /// <param name="cancellationToken">A token that can be used to cancel the operation.</param>
        protected override async Task ExecuteAsync(EventContext telemetryContext, CancellationToken cancellationToken)
        {
            if (!cancellationToken.IsCancellationRequested)
            {
                try
                {
                    if (this.DiskFill && await this.IsDiskFillCompleteAsync(cancellationToken))
                    {
                        return;
                    }

                    if (!string.IsNullOrEmpty(this.JobFiles))
                    {
                        this.CommandLine = await this.GetCommandForJobFilesAsync(cancellationToken);
                    }

                    // Apply parameters to the FIO command line options.
                    await this.EvaluateParametersAsync(telemetryContext);

                    string ioEngine = FioExecutor.GetIOEngine(Environment.OSVersion.Platform);

                    this.DiskFilter = string.IsNullOrWhiteSpace(this.DiskFilter) ? DiskFilters.DefaultDiskFilter : this.DiskFilter;

                    IEnumerable<Disk> disks = await this.SystemManagement.DiskManager.GetDisksAsync(this.DiskFilter, cancellationToken)
                        .ConfigureAwait(false);

                    if (disks?.Any() != true)
                    {
                        throw new WorkloadException(
                            "Unexpected scenario. The disks defined for the system could not be properly enumerated.",
                            ErrorReason.WorkloadUnexpectedAnomaly);
                    }

                    telemetryContext.AddContext(nameof(this.DiskFilter), this.DiskFilter);
                    telemetryContext.AddContext("executable", this.ExecutablePath);
                    telemetryContext.AddContext(nameof(ioEngine), ioEngine);
                    telemetryContext.AddContext(nameof(disks), disks);

                    this.WorkloadProcesses.Clear();
                    List<Task> fioProcessTasks = new List<Task>();

<<<<<<< HEAD
                    if (this.JobFiles != null)
                    {
                        await this.SetCommandLineForJobFilesAsync(cancellationToken);
                    }

                    this.WorkloadProcesses.AddRange(this.CreateWorkloadProcesses(this.ExecutablePath, this.CommandLine, disks, this.ProcessModel));
=======
                    this.WorkloadProcesses.AddRange(this.CreateWorkloadProcesses(this.ExecutablePath, this.CommandLine, disksToTest, this.ProcessModel));
>>>>>>> 9436f0df

                    using (BackgroundOperations profiling = BackgroundOperations.BeginProfiling(this, cancellationToken))
                    {
                        foreach (DiskWorkloadProcess process in this.WorkloadProcesses)
                        {
                            fioProcessTasks.Add(this.ExecuteWorkloadAsync(process, this.MetricScenario, telemetryContext, cancellationToken));
                        }

                        if (!cancellationToken.IsCancellationRequested)
                        {
                            await Task.WhenAll(fioProcessTasks).ConfigureAwait(false);
                        }
                    }
                }
                finally
                {
                    if (this.DiskFill)
                    {
                        await this.RegisterDiskFillCompleteAsync(cancellationToken)
                            .ConfigureAwait(false);
                    }

                    foreach (DiskWorkloadProcess workload in this.WorkloadProcesses)
                    {
                        await this.DeleteTestVerificationFilesAsync(workload.TestFiles)
                            .ConfigureAwait(false);

                        if (this.DeleteTestFilesOnFinish)
                        {
                            await this.DeleteTestFilesAsync(workload.TestFiles)
                                .ConfigureAwait(false);
                        }
                    }
                }

                if (!string.IsNullOrEmpty(this.JobFiles))
                {
                    this.CommandLine = null;
                }
            }
        }

        /// <summary>
        /// Creates mount points for any disks that do not have them already.
        /// </summary>
        /// <param name="disks">This disks on which to create the mount points.</param>
        /// <param name="cancellationToken">A token that can be used to cancel the operation.</param>
        protected async Task<bool> CreateMountPointsAsync(IEnumerable<Disk> disks, CancellationToken cancellationToken)
        {
            bool mountPointsCreated = false;

            // Don't mount any partition in OS drive.
            foreach (Disk disk in disks.Where(d => !d.IsOperatingSystem()))
            {
                // mount every volume that doesn't have an accessPath.
                foreach (DiskVolume volume in disk.Volumes.Where(v => v.AccessPaths?.Any() != true))
                {
                    string newMountPoint = volume.GetDefaultMountPoint();
                    this.Logger.LogTraceMessage($"Create Mount Point: {newMountPoint}");

                    EventContext relatedContext = EventContext.Persisted().Clone()
                        .AddContext(nameof(volume), volume)
                        .AddContext("mountPoint", newMountPoint);

                    await this.Logger.LogMessageAsync($"{this.TypeName}.CreateMountPoint", relatedContext, async () =>
                    {
                        string newMountPoint = volume.GetDefaultMountPoint();
                        if (!this.SystemManagement.FileSystem.Directory.Exists(newMountPoint))
                        {
                            this.SystemManagement.FileSystem.Directory.CreateDirectory(newMountPoint).Create();
                        }

                        await this.SystemManagement.DiskManager.CreateMountPointAsync(volume, newMountPoint, cancellationToken)
                            .ConfigureAwait(false);

                        mountPointsCreated = true;

                    }).ConfigureAwait(false);
                }
            }

            return mountPointsCreated;
        }

        /// <summary>
        /// Creates a process to run FIO targeting the disks specified.
        /// </summary>
        /// <param name="executable">The full path to the FIO executable.</param>
        /// <param name="commandArguments">
        /// The command line arguments to supply to the FIO executable (e.g. --name=fio_randread_4GB_4k_d1_th1_direct --ioengine=libaio).
        /// </param>
         /// <param name="testedInstance">The disk instance under test (e.g. remote_disk, remote_disk_premium_lrs).</param>
        /// <param name="disksToTest">The disks under test.</param>
        protected virtual DiskWorkloadProcess CreateWorkloadProcess(string executable, string commandArguments, string testedInstance, params Disk[] disksToTest)
        {
            string ioEngine = FioExecutor.GetIOEngine(this.Platform);
            string[] testFiles = disksToTest.Select(disk => this.GetTestFile(disk.GetPreferredAccessPath(this.Platform))).ToArray();
            string fioArguments = $"{commandArguments} --ioengine={ioEngine} {string.Join(" ", testFiles.Select(file => $"--filename={this.SanitizeFilePath(file)}"))}".Trim();

            IProcessProxy process = this.SystemManagement.ProcessManager.CreateElevatedProcess(this.Platform, executable, fioArguments);

            return new DiskWorkloadProcess(process, testedInstance, testFiles);
        }

        /// <summary>
        /// Create a set of <see cref="DiskWorkloadProcess"/>.
        /// </summary>
        /// <param name="executable">The fully qualified path to the disk spd executable.</param>
        /// <param name="commandArguments">A templatized command to give to the disk spd executable.</param>
        /// <param name="disks">The formatted disks.</param>
        /// <param name="processModel">
        /// The process model/strategy to use for I/O operations against the disks. Valid values include: SingleProcess, SingleProcessPerDisk.
        /// </param>
        protected virtual IEnumerable<DiskWorkloadProcess> CreateWorkloadProcesses(string executable, string commandArguments, IEnumerable<Disk> disks, string processModel)
        {
            executable.ThrowIfNullOrWhiteSpace(nameof(executable));
            commandArguments.ThrowIfNullOrWhiteSpace(nameof(commandArguments));
            processModel.ThrowIfNullOrWhiteSpace(nameof(processModel));
            disks.ThrowIfNullOrEmpty(nameof(disks));

            EventContext telemetryContext = EventContext.Persisted();
            return this.Logger.LogMessage($"{this.GetType().Name}.CreateProcesses", telemetryContext, () =>
            {
                List<DiskWorkloadProcess> processes = new List<DiskWorkloadProcess>();

                if (string.Equals(processModel, WorkloadProcessModel.SingleProcess, StringComparison.OrdinalIgnoreCase))
                {
                    // Example Metric Categorization
                    // SingleProcess,BiggestSize,16
                    processes.Add(this.CreateWorkloadProcess(executable, commandArguments, $"{WorkloadProcessModel.SingleProcess},{this.DiskFilter},{disks.Count()}", disks.ToArray()));
                }
                else if (string.Equals(processModel, WorkloadProcessModel.SingleProcessPerDisk, StringComparison.OrdinalIgnoreCase))
                {
                    // Example Metric Categorization
                    // SingleProcessPerDisk,BiggestSize,16
                    processes.AddRange(new List<DiskWorkloadProcess>(disks.Select(disk =>
                    {
                        return this.CreateWorkloadProcess(executable, commandArguments, $"{WorkloadProcessModel.SingleProcessPerDisk},{this.DiskFilter},1", disk);
                    })));
                }

                return processes;
            });
        }

        /// <summary>
        /// Applies the configuration specificed to the parameters of the profile
        /// workload action.
        /// </summary>
        /// <param name="telemetryContext">Provides context information to include with telemetry events.</param>
        protected Task EvaluateParametersAsync(EventContext telemetryContext)
        {
            EventContext relatedContext = telemetryContext.Clone();

            return this.Logger.LogMessageAsync($"{this.TypeName}.EvaluateParameters", relatedContext, async () =>
            {
                await this.EvaluateParametersAsync(CancellationToken.None, true);

                relatedContext.AddContext("commandLine", this.CommandLine);
                relatedContext.AddContext("testScenario", this.MetricScenario);
            });
        }

        /// <summary>
        /// Kills the FIO process
        /// </summary>
        protected override async Task CleanupAsync(EventContext telemetryContext, CancellationToken cancellationToken)
        {
            await base.CleanupAsync(telemetryContext, cancellationToken).ConfigureAwait(false);

            if (this.WorkloadProcesses?.Any() == true)
            {
                foreach (var process in this.WorkloadProcesses)
                {
                    try
                    {
                        await this.KillProcessAsync(process).ConfigureAwait(false);

                        if (this.DeleteTestFilesOnFinish)
                        {
                            await this.DeleteTestFilesAsync(process.TestFiles).ConfigureAwait(false);
                        }
                    }
                    catch
                    {
                        // Terminating the processes is a best effort only.
                    }
                }
            }
        }

        /// <summary>
        /// Override allows FIO to handle the delete of additional files used in data integrity verification
        /// tests (e.g. *-verify.state files).
        /// </summary>
        /// <param name="testFiles">The test files to delete.</param>
        /// <param name="retryPolicy">A retry policy to apply to file deletions to handle transient issues.</param>
        protected Task DeleteTestVerificationFilesAsync(IEnumerable<string> testFiles, IAsyncPolicy retryPolicy = null)
        {
            List<string> filesToDelete = new List<string>();
            if (testFiles?.Any() == true)
            {
                foreach (string file in testFiles)
                {
                    string fileDirectory = Path.GetDirectoryName(file);
                    string[] verificationStateFiles = this.FileSystem.Directory.GetFiles(fileDirectory, "*verify.state");
                    if (verificationStateFiles?.Any() == true)
                    {
                        filesToDelete.AddRange(verificationStateFiles);
                    }
                }
            }

            return this.DeleteTestFilesAsync(filesToDelete, retryPolicy);
        }

        /// <summary>
        /// Initializes the executor dependencies, package locations, etc...
        /// </summary>
        protected override async Task InitializeAsync(EventContext telemetryContext, CancellationToken cancellationToken)
        {
            IPackageManager packageManager = this.Dependencies.GetService<IPackageManager>();
            DependencyPath workloadPackage = await packageManager.GetPackageAsync(this.PackageName, cancellationToken)
                .ConfigureAwait(false);

            if (workloadPackage == null)
            {
                // This is to allow user to use custom installed FIO
                this.ExecutablePath = this.Platform == PlatformID.Win32NT ? "fio.exe" : "fio";
            }
            else
            {
                workloadPackage = this.PlatformSpecifics.ToPlatformSpecificPath(workloadPackage, this.Platform, this.CpuArchitecture);

                this.ExecutablePath = this.PlatformSpecifics.Combine(workloadPackage.Path, this.Platform == PlatformID.Win32NT ? "fio.exe" : "fio");

                this.SystemManagement.FileSystem.File.ThrowIfFileDoesNotExist(this.ExecutablePath);

                // Ensure the binary can execute (e.g. chmod +x)
                await this.SystemManagement.MakeFileExecutableAsync(this.ExecutablePath, this.Platform, cancellationToken)
                    .ConfigureAwait(false);
            }
        }

        /// <summary>
        /// Returns true if the executor has registered that a disk fill was completed.
        /// </summary>
        protected async Task<bool> IsDiskFillCompleteAsync(CancellationToken cancellationToken)
        {
            string stateId = $"{this.GetType().Name}.DiskFill";
            WorkloadState state = await this.SystemManagement.StateManager.GetStateAsync<WorkloadState>(stateId, cancellationToken)
                .ConfigureAwait(false);

            return state != null;
        }

        /// <summary>
        /// Returns the name of the test file given a mount point.
        /// </summary>
        /// <param name="mountPoint">A mount point to the disk under test.</param>
        /// <returns>
        /// The full path to the test file.
        /// </returns>
        protected virtual string GetTestFile(string mountPoint)
        {
            mountPoint.ThrowIfNullOrWhiteSpace(nameof(mountPoint));
            return this.PlatformSpecifics.Combine(mountPoint, this.FileName ?? Path.GetRandomFileName());
        }

        /// <summary>
        /// Returns the name of the test files seperated by whitespace given a mount point.
        /// </summary>
        /// <param name="mountPoint">A mount point to the disk under test.</param>
        /// <returns>
        /// The full path to the test files seperated by whitespace.
        /// </returns>
        protected virtual string GetTestFiles(string mountPoint)
        {
            mountPoint.ThrowIfNullOrWhiteSpace(nameof(mountPoint));

            List<string> testFileNames = new List<string>();

            if (!string.IsNullOrWhiteSpace(this.FileName))
            {
                testFileNames.AddRange(Regex.Split(this.FileName, $@"\s*{FioExecutor.FileNameParameterDelimiter}\s*").Select(f => f.Trim())
                            .Where(f => !string.IsNullOrWhiteSpace(f)));
            }

            if (testFileNames.Count() <= 1)
            {
                return this.GetTestFile(mountPoint);
            }

            List<string> testFiles = new List<string>();
            foreach (string fileName in testFileNames)
            {
                testFiles.Add(this.PlatformSpecifics.Combine(mountPoint, fileName));
            }

            return string.Join(' ', testFiles);
        }

        /// <summary>
        /// Kills the process associated with the workload.
        /// </summary>
        protected virtual Task KillProcessAsync(DiskWorkloadProcess workload)
        {
            return Task.Run(() =>
            {
                IProcessProxy process = workload.Process;

                try
                {
                    if (!process.HasExited)
                    {
                        EventContext telemetryContext = EventContext.Persisted()
                            .AddContext("process", process.Id)
                            .AddContext("command", workload.Command)
                            .AddContext("commandArguments", workload.CommandArguments);

                        this.Logger.LogMessage($"{this.GetType().Name}.KillProcess", telemetryContext, () =>
                        {
                            try
                            {
                                DateTime exitTime = DateTime.Now.AddSeconds(30);
                                while (!process.HasExited && DateTime.Now < exitTime)
                                {
                                    this.Logger.LogTraceMessage($"Kill process ID={process.Id}: {workload.Command} {workload.CommandArguments}");
                                    process.Kill();
                                    Task.Delay(1000).GetAwaiter().GetResult();
                                }
                            }
                            catch (Exception exc)
                            {
                                telemetryContext.AddError(exc);
                            }
                        });
                    }
                }
                catch
                {
                }
            });
        }

        /// <summary>
        /// Deletes any test files associated with the workload.
        /// </summary>
        protected virtual async Task DeleteTestFilesAsync(IEnumerable<string> testFiles, IAsyncPolicy retryPolicy = null)
        {
            if (this.DeleteTestFilesOnFinish)
            {
                EventContext telemetryContext = EventContext.Persisted()
                    .AddContext("files", testFiles);

                await this.Logger.LogMessageAsync($"{this.GetType().Name}.DeleteFiles", telemetryContext, async () =>
                {
                    if (testFiles?.Any() == true)
                    {
                        foreach (string file in testFiles)
                        {
                            try
                            {
                                if (this.SystemManagement.FileSystem.File.Exists(file))
                                {
                                    this.Logger.LogTraceMessage($"Delete test file '{file}'");
                                    await this.SystemManagement.FileSystem.File.DeleteAsync(file, retryPolicy)
                                        .ConfigureAwait(false);
                                }
                            }
                            catch (Exception exc)
                            {
                                telemetryContext.AddError(exc);
                            }
                        }
                    }
                }).ConfigureAwait(false);
            }
        }

        /// <summary>
        /// Returns the disks to test from the set of all disks.
        /// </summary>
        /// <param name="disks">All disks on the system.</param>
        protected IEnumerable<Disk> GetDisksToTest(IEnumerable<Disk> disks)
        {
            List<Disk> disksToTest = new List<Disk>();
            this.DiskFilter = string.IsNullOrWhiteSpace(this.DiskFilter) ? DiskFilters.DefaultDiskFilter : this.DiskFilter;
            disksToTest = DiskFilters.FilterDisks(disks, this.DiskFilter, this.Platform).ToList();

            return disksToTest;
        }

        /// <summary>
        /// Gets the logging setting. Checks workload profile, then command line arguments, then defaults to READ
        /// </summary>
        /// <returns>Logging setting that controls which results are reported</returns>
        protected virtual void GetMetricsParsingDirectives(out bool parseReadMetrics, out bool parseWriteMetrics, string commandLine)
        {
            parseReadMetrics = false;
            parseWriteMetrics = false;

            string rwMode = commandLine.Split()
                .Where(param => param.Contains("--rw", StringComparison.OrdinalIgnoreCase))
                .Select(param => param.Replace("--rw=", string.Empty, StringComparison.OrdinalIgnoreCase))
                .DefaultIfEmpty(string.Empty)
                .FirstOrDefault();

            // If the --rw isn't provided FIO defaults to 'read' operations.
            switch (rwMode.ToLower())
            {
                case "read":
                case "randread":
                    parseReadMetrics = true;
                    break;

                case "write":
                case "randwrite":
                    parseWriteMetrics = true;
                    break;

                case "rw":
                case "readwrite":
                case "randrw":
                    parseReadMetrics = true;
                    parseWriteMetrics = true;
                    break;

                default:
                    parseReadMetrics = true;
                    break;
            }
        }

        /// <summary>
        /// Executes the provided workload.
        /// </summary>
        protected async Task ExecuteWorkloadAsync(DiskWorkloadProcess workload, string testScenario, EventContext telemetryContext, CancellationToken cancellationToken, Dictionary<string, IConvertible> metricMetadata = null)
        {
            if (!cancellationToken.IsCancellationRequested)
            {
                this.Logger.LogTraceMessage($"Execute: {workload.Command} {workload.CommandArguments}");

                EventContext relatedContext = telemetryContext.Clone()
                    .AddContext("command", workload.Command)
                    .AddContext("commandArguments", workload.CommandArguments);

                await this.Logger.LogMessageAsync($"{nameof(FioExecutor)}.ExecuteProcess", relatedContext, async () =>
                {
                    await workload.Process.StartAndWaitAsync(cancellationToken).ConfigureAwait();

                    if (!cancellationToken.IsCancellationRequested)
                    {
                        await this.LogProcessDetailsAsync(workload.Process, telemetryContext, "FIO", logToFile: true);

                        if (this.DiskFill)
                        {
                            workload.Process.ThrowIfWorkloadFailed(errorReason: ErrorReason.WorkloadUnexpectedAnomaly);
                        }
                        else if (!cancellationToken.IsCancellationRequested)
                        {
                            if (this.TestFocus != FioExecutor.TestFocusDataIntegrity)
                            {
                                // The FIO command will return a non-success exit code if there are
                                // data integrity/file verification errors. These are expected errors for tests
                                // that are running verifications. We only want to throw if there are not any verification
                                // errors and the exit code indicates error.
                                workload.Process.ThrowIfWorkloadFailed();
                            }

                            this.CaptureMetrics(workload.Process, testScenario, workload.Categorization, workload.CommandArguments, telemetryContext, metricMetadata);
                        }
                    }
                });
            }
        }

        /// <summary>
        /// Log Metrics to Kusto Cluster.
        /// </summary>
        protected virtual void CaptureMetrics(
            IProcessProxy workloadProcess, string testScenario, string metricCategorization, string commandArguments, EventContext telemetryContext, Dictionary<string, IConvertible> metricMetadata = null)
        {
            FioMetricsParser parser = null;
            if (this.TestFocus == FioExecutor.TestFocusDataIntegrity)
            {
                parser = new FioMetricsParser(workloadProcess.StandardError.ToString(), parseDataIntegrityErrors: true);
            }
            else
            {
                this.GetMetricsParsingDirectives(out bool parseReadMetrics, out bool parseWriteMetrics, commandArguments);

                string modifiedOutput = this.FilterWarnings(workloadProcess.StandardOutput.ToString());

                Console.WriteLine("Modified output:\n" + modifiedOutput);
                parser = new FioMetricsParser(modifiedOutput, parseReadMetrics, parseWriteMetrics);
            }

            IList<Metric> metrics = parser.Parse();
            if (this.MetricFilters?.Any() == true)
            {
                metrics = metrics.FilterBy(this.MetricFilters).ToList();
            }

            if (metricMetadata != null)
            {
                foreach (var metric in metrics)
                {
                    foreach (var metricMetadataValue in metricMetadata)
                    {
                        metric.Metadata[metricMetadataValue.Key] = metricMetadataValue.Value;
                    }
                }
            }

            this.MetadataContract.AddForScenario(
                "FIO",
                commandArguments,
                toolVersion: null);

            this.MetadataContract.Apply(telemetryContext);

            this.Logger.LogMetrics(
               "FIO",
               testScenario,
               workloadProcess.StartTime,
               workloadProcess.ExitTime,
               metrics,
               metricCategorization,
               commandArguments,
               this.Tags,
               telemetryContext);
        }

        /// <summary>
        /// Returns true if the executor has registered that a disk fill was completed.
        /// </summary>
        protected Task RegisterDiskFillCompleteAsync(CancellationToken cancellationToken)
        {
            string stateId = $"{this.GetType().Name}.DiskFill";
            WorkloadState state = new WorkloadState
            {
                DiskFillComplete = true
            };

            return this.SystemManagement.StateManager.SaveStateAsync(stateId, JObject.FromObject(state), cancellationToken);
        }

        /// <summary>
        /// Validates the parameters provided to the profile.
        /// </summary>
        protected override void Validate()
        {
            if (string.IsNullOrWhiteSpace(this.CommandLine) && string.IsNullOrWhiteSpace(this.JobFiles))
            {
                throw new WorkloadException(
                    $"Unexpected profile definition. One or more of the actions in the profile does not contain the " +
                    $"required '{nameof(FioExecutor.CommandLine)}' or '{nameof(FioExecutor.JobFiles)}' arguments defined.",
                    ErrorReason.InvalidProfileDefinition);
            }

            if (!string.IsNullOrWhiteSpace(this.CommandLine) && !string.IsNullOrWhiteSpace(this.JobFiles))
            {
                throw new WorkloadException(
                    "Unexpected profile definition. Only one of JobFiles or CommandLine can be defined.",
                    ErrorReason.InvalidProfileDefinition);
            }

            if (string.IsNullOrWhiteSpace(this.MetricScenario))
            {
                throw new WorkloadException(
                    $"Unexpected profile definition. One or more of the actions in the profile does not contain the " +
                    $"required '{nameof(FioExecutor.MetricScenario)}' arguments defined.",
                    ErrorReason.InvalidProfileDefinition);
            }

            if (this.DiskFill && string.IsNullOrWhiteSpace(this.JobFiles) && string.IsNullOrWhiteSpace(this.DiskFillSize))
            {
                throw new WorkloadException(
                    $"Unexpected profile definition. One or more of the actions in the profile does not contain the " +
                    $"required '{nameof(FioExecutor.DiskFillSize)}' arguments defined. Disk fill actions require the disk fill size " +
                    $"to be defined (e.g. 496GB).",
                    ErrorReason.InvalidProfileDefinition);
            }
        }

        private string SanitizeFilePath(string filePath)
        {
            string sanitizedFilePath = filePath;
            if (Environment.OSVersion.Platform == PlatformID.Win32NT)
            {
                // Note:
                // FIO expects file paths to be in a very specific format. On Linux there is no issue because paths do not have
                // a drive root or colon in them. For Windows, we have to sanitize them a bit.
                //
                // Examples:
                // C:\anyfiotest.dat -> C\:\anyfiotest.dat
                sanitizedFilePath = sanitizedFilePath.Replace(":", "\\:");
            }

            return sanitizedFilePath;
        }

        private async Task<string> GetCommandForJobFilesAsync(CancellationToken cancellationToken)
        {
            IPackageManager packageManager = this.Dependencies.GetService<IPackageManager>();
            DependencyPath workloadPackage = await packageManager.GetPlatformSpecificPackageAsync(this.PackageName, this.Platform, this.CpuArchitecture, cancellationToken)
                .ConfigureAwait(false);

            string command = string.Empty;

            string[] templateJobFilePaths = this.JobFiles.Split(new char[] { ';', ',' });
            foreach (string templateJobFilePath in templateJobFilePaths)
            {
                // Create/update new job file at runtime.
                string templateJobFileName = Path.GetFileName(templateJobFilePath);
                string updatedJobFilePath = this.PlatformSpecifics.Combine(workloadPackage.Path, templateJobFileName);
                this.CreateOrUpdateJobFile(templateJobFilePath, updatedJobFilePath);

                // Update command to include the new job file.
                command += $"{updatedJobFilePath} ";
            }

            command = $"{command.Trim()} --output-format=json";
            return command;
        }

        private void CreateOrUpdateJobFile(string sourcePath, string destinationPath)
        {
            string text = this.SystemManagement.FileSystem.File.ReadAllText(sourcePath);

            foreach (string key in this.Parameters.Keys)
            {
                string value = this.Parameters.GetValue<string>(key);
                if (!string.IsNullOrEmpty(value))
                {
                    text = Regex.Replace(text, @$"\${{{key.ToLower()}}}", value);
                }
            }

            this.SystemManagement.FileSystem.File.WriteAllText(@destinationPath, text);
        }

        private string FilterWarnings(string fioOutput)
        {
            string modifiedOutput = Regex.Replace(fioOutput, @"^fio:.*$", string.Empty, RegexOptions.Multiline).Trim();

            return modifiedOutput;
        }

        private class WorkloadState
        {
            public bool DiskFillComplete { get; set; }
        }
    }
}<|MERGE_RESOLUTION|>--- conflicted
+++ resolved
@@ -323,16 +323,7 @@
                     this.WorkloadProcesses.Clear();
                     List<Task> fioProcessTasks = new List<Task>();
 
-<<<<<<< HEAD
-                    if (this.JobFiles != null)
-                    {
-                        await this.SetCommandLineForJobFilesAsync(cancellationToken);
-                    }
-
-                    this.WorkloadProcesses.AddRange(this.CreateWorkloadProcesses(this.ExecutablePath, this.CommandLine, disks, this.ProcessModel));
-=======
                     this.WorkloadProcesses.AddRange(this.CreateWorkloadProcesses(this.ExecutablePath, this.CommandLine, disksToTest, this.ProcessModel));
->>>>>>> 9436f0df
 
                     using (BackgroundOperations profiling = BackgroundOperations.BeginProfiling(this, cancellationToken))
                     {

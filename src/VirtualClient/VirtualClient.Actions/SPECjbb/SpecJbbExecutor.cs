// Copyright (c) Microsoft Corporation.
// Licensed under the MIT License.

namespace VirtualClient.Actions
{
    using System;
    using System.Collections.Generic;
    using System.IO;
    using System.IO.Abstractions;
    using System.Text;
    using System.Threading;
    using System.Threading.Tasks;
    using global::VirtualClient;
    using global::VirtualClient.Common;
    using global::VirtualClient.Common.Extensions;
    using global::VirtualClient.Common.Platform;
    using global::VirtualClient.Common.Telemetry;
    using global::VirtualClient.Contracts;
    using Microsoft.Extensions.DependencyInjection;

    /// <summary>
    /// The SPECJbb workload executor.
    /// </summary>
    [WindowsCompatible]
    [UnixCompatible]
    public class SpecJbbExecutor : VirtualClientComponent
    {
        private const string GcLogName = "gc.log";
        private IFileSystem fileSystem;
        private IPackageManager packageManager;
        private IStateManager stateManager;
        private ISystemManagement systemManagement;

        /// <summary>
        /// The path to the SPECJbb package.
        /// </summary>
        private string packageDirectory;

        /// <summary>
        /// The path to the SPECJbb GcLog.
        /// </summary>
        private string gcLogPath;

        /// <summary>
        /// The path to the Java executable package.
        /// </summary>
        private string javaExecutableDirectory;

        /// <summary>
        /// Constructor for <see cref="SpecJbbExecutor"/>
        /// </summary>
        /// <param name="dependencies">Provides required dependencies to the component.</param>
        /// <param name="parameters">Parameters defined in the profile or supplied on the command line.</param>
        public SpecJbbExecutor(IServiceCollection dependencies, IDictionary<string, IConvertible> parameters)
             : base(dependencies, parameters)
        {
            this.systemManagement = this.Dependencies.GetService<ISystemManagement>();
            this.packageManager = this.systemManagement.PackageManager;
            this.stateManager = this.systemManagement.StateManager;
            this.fileSystem = this.systemManagement.FileSystem;
        }

        /// <summary>
        /// Java Development Kit package name.
        /// </summary>
        public string JdkPackageName
        {
            get
            {
                return this.Parameters.GetValue<string>(nameof(SpecJbbExecutor.JdkPackageName));
            }
        }

        /// <summary>
        /// Java flags for running SPECjbb.
        /// </summary>
        public string JavaFlags
        {
            // For SPECjbb, Java teams recommends these as general flags.
            // -XX:+AlwaysPreTouch -XX:+UseLargePages -XX:+UseParallelGC
            get
            {
                return this.Parameters.GetValue<string>(nameof(SpecJbbExecutor.JavaFlags), "-XX:+AlwaysPreTouch -XX:+UseLargePages -XX:+UseParallelGC");
            }
        }

        /// <summary>
        /// Executes the SPECJbb workload.
        /// </summary>
        protected override async Task ExecuteAsync(EventContext telemetryContext, CancellationToken cancellationToken)
        {
            using (BackgroundOperations profiling = BackgroundOperations.BeginProfiling(this, cancellationToken))
            {
                string commandLineArguments = this.GetCommandLineArguments();

                using (IProcessProxy process = await this.ExecuteCommandAsync(this.javaExecutableDirectory, commandLineArguments, this.packageDirectory, telemetryContext, cancellationToken, runElevated: true))
                {
                    if (!cancellationToken.IsCancellationRequested)
                    {
                        if (process.IsErrored())
                        {
                            await this.LogProcessDetailsAsync(process, telemetryContext, "SPECjbb", logToFile: true);
                            process.ThrowIfWorkloadFailed();
                        }

                        await this.CaptureMetricsAsync(process, commandLineArguments, telemetryContext, cancellationToken);
                    }
                }
            }

            // If the content blob store is not defined, the monitor does nothing and exits.
            if (this.TryGetContentStoreManager(out IBlobManager blobManager))
            {
                await this.UploadGcLogAsync(blobManager, this.gcLogPath, DateTime.UtcNow, cancellationToken);
            }
        }

        /// <summary>
        /// Initializes the environment for execution of the SPECJbb workload.
        /// </summary>
        protected override async Task InitializeAsync(EventContext telemetryContext, CancellationToken cancellationToken)
        {
            // No initiation needed, just check if the packages and JDK is there.
            DependencyPath workloadPackage = await this.packageManager.GetPackageAsync(this.PackageName, CancellationToken.None);

            if (workloadPackage == null)
            {
                throw new DependencyException(
                    $"The expected package '{this.PackageName}' does not exist on the system or is not registered.",
                    ErrorReason.WorkloadDependencyMissing);
            }

            this.packageDirectory = workloadPackage.Path;

            DependencyPath javaExecutable = await this.packageManager.GetPackageAsync(this.JdkPackageName, CancellationToken.None);

            if (javaExecutable == null || !javaExecutable.Metadata.ContainsKey(PackageMetadata.ExecutablePath))
            {
                throw new DependencyException(
                    $"The expected Java executable does not exist on the system or is not registered.",
                    ErrorReason.WorkloadDependencyMissing);
            }

            this.javaExecutableDirectory = javaExecutable.Metadata[PackageMetadata.ExecutablePath].ToString();
            this.gcLogPath = this.PlatformSpecifics.Combine(this.packageDirectory, SpecJbbExecutor.GcLogName);
        }

        private async Task CaptureMetricsAsync(IProcessProxy process, string commandArguments, EventContext telemetryContext, CancellationToken cancellationToken)
        {
            if (!cancellationToken.IsCancellationRequested)
            {
                // specjbb2015-C-20220301-00002-reporter.out
                string resultsDirectory = this.PlatformSpecifics.Combine(this.packageDirectory, "result");
                string[] outputFiles = this.fileSystem.Directory.GetFiles(resultsDirectory, "specjbb2015*-reporter.out", SearchOption.AllDirectories);

                foreach (string file in outputFiles)
                {
                    string results = await this.LoadResultsAsync(file, cancellationToken);
                    await this.LogProcessDetailsAsync(process, telemetryContext, "SPECjbb", results: results.AsArray(), logToFile: true);

                    try
                    {
                        SpecJbbMetricsParser parser = new SpecJbbMetricsParser(results);

                        this.Logger.LogMetrics(
                            toolName: "SPECjbb",
                            scenarioName: "SPECjbb",
                            process.StartTime,
                            process.ExitTime,
                            parser.Parse(),
                            null,
                            commandArguments,
                            this.Tags,
                            telemetryContext);

                        await this.fileSystem.File.DeleteAsync(file);
                    }
                    catch (Exception exc)
                    {
                        throw new WorkloadException($"Failed to parse file at '{file}' with text '{results}'.", exc, ErrorReason.InvalidResults);
                    }
                }
            }
        }

        private async Task ExecuteCommandAsync(string pathToExe, string commandLineArguments, string workingDirectory, CancellationToken cancellationToken)
        {
            if (!cancellationToken.IsCancellationRequested)
            {
                EventContext telemetryContext = EventContext.Persisted()
                    .AddContext("command", pathToExe)
                    .AddContext("commandArguments", commandLineArguments);

                await this.Logger.LogMessageAsync($"{nameof(SpecJbbExecutor)}.ExecuteProcess", telemetryContext, async () =>
                {
                    using (IProcessProxy process = this.systemManagement.ProcessManager.CreateElevatedProcess(this.Platform, pathToExe, commandLineArguments, workingDirectory))
                    {
                        this.CleanupTasks.Add(() => process.SafeKill());
                        this.LogProcessTrace(process);
                        await process.StartAndWaitAsync(cancellationToken);

                        await this.ValidateProcessExitedAsync(process.Id, TimeSpan.FromMinutes(10), cancellationToken);

                        if (!cancellationToken.IsCancellationRequested)
                        {
                            await this.LogProcessDetailsAsync(process, telemetryContext, "SPECjbb");
                            process.ThrowIfErrored<WorkloadException>(errorReason: ErrorReason.WorkloadFailed);
                        }
                    }
                });
            }
        }

        private string GetCommandLineArguments()
        {
            string options = this.CalculateJavaOptions();

            // Looks like this: java -jar specjbb2015.jar -ikv
            return @$"{options} -jar specjbb2015.jar -m composite -ikv";
        }

        private string CalculateJavaOptions()
        {
            MemoryInfo memoryInfo = this.systemManagement.GetMemoryInfoAsync(CancellationToken.None)
                .GetAwaiter().GetResult();

            long totalMemoryKiloBytes = memoryInfo.TotalMemory;
            int jbbMemoryInMegaBytes = Convert.ToInt32(totalMemoryKiloBytes * 0.85 / 1024);
            int coreCount = Environment.ProcessorCount;

            // -Xms size in bytes Sets the initial size of the Java heap. The default size is 2097152(2MB).
            // -Xmx size in bytes Sets the maximum size to which the Java heap can grow. The default size is 64M.
            // -Xmn size in bytes Sets the initial Java heap size for the Eden generation. The default value is 640K.
            string gcLogFlags = $"-Xlog:gc*,gc+ref=debug,gc+phases=debug,gc+age=trace,safepoint:file={SpecJbbExecutor.GcLogName}";
            string dynamicFlags = string.Empty;

            // According to the MSFT Java Engineering Group (JEG) team. The memory here should be generally set to 85% of the system memory.
            // However, user will have the option to overwrite the GC threads and memory used.
            if (!this.JavaFlags.Contains("-XX:ParallelGCThreads=", StringComparison.CurrentCultureIgnoreCase))
            {
                dynamicFlags += $"-XX:ParallelGCThreads={coreCount} ";
            }

            if (!this.JavaFlags.Contains("-Xms", StringComparison.CurrentCultureIgnoreCase))
            {
                dynamicFlags += $"-Xms{jbbMemoryInMegaBytes}m ";
            }

            if (!this.JavaFlags.Contains("-Xmx", StringComparison.CurrentCultureIgnoreCase))
            {
                dynamicFlags += $"-Xmx{jbbMemoryInMegaBytes}m ";
            }

            string jbbArgument = $"{this.JavaFlags} {dynamicFlags.Trim()} {gcLogFlags}";
            return jbbArgument;
        }

        private Task UploadGcLogAsync(IBlobManager blobManager, string gcLogPath, DateTime logTime, CancellationToken cancellationToken)
        {
<<<<<<< HEAD
            // Example Blob Store Structure:
            // /7dfae74c-06c0-49fc-ade6-987534bb5169/anyagentid/specjbb/2022-04-30T20:13:23.3768938Z-gc.log
            FileUploadDescriptor descriptor = this.CreateFileUploadDescriptor(
                this.fileSystem.FileInfo.FromFileName(gcLogPath),
                HttpContentType.PlainText,
                Encoding.UTF8.WebName,
                "specjbb",
                DateTime.UtcNow);

            return this.UploadFileAsync(blobManager, this.fileSystem, descriptor, cancellationToken, deleteFile: true);
=======
            using (FileStream uploadStream = new FileStream(gcLogPath, FileMode.Open, FileAccess.Read, FileShare.Read))
            {
                // Example Blob Store Structure:
                // /7dfae74c-06c0-49fc-ade6-987534bb5169/anyagentid/specjbb/2022-04-30T20:13:23.3768938Z-gc.log
                FileBlobDescriptor resultsBlob = FileBlobDescriptor.ToBlobDescriptor(
                    this.fileSystem.FileInfo.New(gcLogPath),
                    HttpContentType.PlainText,
                    this.ExperimentId,
                    this.AgentId,
                    "specjbb");

                await blobManager.UploadBlobAsync(resultsBlob, uploadStream, cancellationToken);
            }
>>>>>>> 39daadb1

        }

        private async Task ValidateProcessExitedAsync(int processId, TimeSpan timeout, CancellationToken cancellationToken)
        {
            DateTime exitTime = DateTime.UtcNow.Add(timeout);

            while (DateTime.UtcNow < exitTime)
            {
                IProcessProxy existingProcess = this.systemManagement.ProcessManager.GetProcess(processId);
                if (existingProcess == null)
                {
                    // Process has exited finally.
                    break;
                }

                await Task.Delay(1000);
            }
        }
    }
}<|MERGE_RESOLUTION|>--- conflicted
+++ resolved
@@ -7,6 +7,7 @@
     using System.Collections.Generic;
     using System.IO;
     using System.IO.Abstractions;
+    using System.Linq;
     using System.Text;
     using System.Threading;
     using System.Threading.Tasks;
@@ -257,32 +258,21 @@
 
         private Task UploadGcLogAsync(IBlobManager blobManager, string gcLogPath, DateTime logTime, CancellationToken cancellationToken)
         {
-<<<<<<< HEAD
             // Example Blob Store Structure:
             // /7dfae74c-06c0-49fc-ade6-987534bb5169/anyagentid/specjbb/2022-04-30T20:13:23.3768938Z-gc.log
             FileUploadDescriptor descriptor = this.CreateFileUploadDescriptor(
-                this.fileSystem.FileInfo.FromFileName(gcLogPath),
-                HttpContentType.PlainText,
-                Encoding.UTF8.WebName,
-                "specjbb",
-                DateTime.UtcNow);
-
-            return this.UploadFileAsync(blobManager, this.fileSystem, descriptor, cancellationToken, deleteFile: true);
-=======
-            using (FileStream uploadStream = new FileStream(gcLogPath, FileMode.Open, FileAccess.Read, FileShare.Read))
-            {
-                // Example Blob Store Structure:
-                // /7dfae74c-06c0-49fc-ade6-987534bb5169/anyagentid/specjbb/2022-04-30T20:13:23.3768938Z-gc.log
-                FileBlobDescriptor resultsBlob = FileBlobDescriptor.ToBlobDescriptor(
+                new FileContext(
                     this.fileSystem.FileInfo.New(gcLogPath),
                     HttpContentType.PlainText,
+                    Encoding.UTF8.WebName,
                     this.ExperimentId,
                     this.AgentId,
-                    "specjbb");
-
-                await blobManager.UploadBlobAsync(resultsBlob, uploadStream, cancellationToken);
-            }
->>>>>>> 39daadb1
+                    "specjbb",
+                    this.Scenario,
+                    null,
+                    this.Roles?.FirstOrDefault()));
+
+            return this.UploadFileAsync(blobManager, this.fileSystem, descriptor, cancellationToken, deleteFile: true);
 
         }
 

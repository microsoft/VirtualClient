// Copyright (c) Microsoft Corporation.
// Licensed under the MIT License.

namespace VirtualClient.Actions
{
    using System;
    using System.Collections.Generic;
    using System.IO;
    using System.IO.Abstractions;
    using System.Linq;
    using System.Runtime.InteropServices;
    using System.Text;
    using System.Threading;
    using System.Threading.Tasks;
    using global::VirtualClient;
    using global::VirtualClient.Common;
    using global::VirtualClient.Common.Extensions;
    using global::VirtualClient.Common.Telemetry;
    using global::VirtualClient.Contracts;
    using Microsoft.Extensions.DependencyInjection;

    /// <summary>
    /// The SpecCpu workload executor.
    /// </summary>
    public class SpecCpuExecutor : VirtualClientComponent
    {
        private const string SpecCpuRunShell = "runspeccpu.sh";
        private const string SpecCpuRunBat = "runspeccpu.bat";

        private IFileSystem fileSystem;
        private IPackageManager packageManager;
        private IStateManager stateManager;
        private ISystemManagement systemManager;
        private string tuning;

        /// <summary>
        /// Constructor for <see cref="SpecCpuExecutor"/>
        /// </summary>
        /// <param name="dependencies">Provides required dependencies to the component.</param>
        /// <param name="parameters">Parameters defined in the profile or supplied on the command line.</param>
        public SpecCpuExecutor(IServiceCollection dependencies, IDictionary<string, IConvertible> parameters)
             : base(dependencies, parameters)
        {
            this.systemManager = this.Dependencies.GetService<ISystemManagement>();
            this.packageManager = this.systemManager.PackageManager;
            this.stateManager = this.systemManager.StateManager;
            this.fileSystem = this.systemManager.FileSystem;

            this.tuning = this.RunPeak ? "all" : "base";
        }

        /// <summary>
        /// The name of SPECcpu profile, e.g. intrate, fpspeed.
        /// </summary>
        public string SpecProfile
        {
            get
            {
                this.Parameters.TryGetValue(nameof(SpecCpuExecutor.SpecProfile), out IConvertible profileName);
                return profileName?.ToString();
            }
        }

        /// <summary>
        /// The whether SPECcpu runs base tuning or base+peak tuning.
        /// </summary>
        public bool RunPeak
        {
            get
            {
                return this.Parameters.GetValue<bool>(nameof(SpecCpuExecutor.RunPeak));
            }
        }

        /// <summary>
        /// Base optimizing flags.
        /// Recommand Default:-g -O3 -march=native
        /// </summary>
        public string BaseOptimizingFlags
        {
            get
            {
                return this.Parameters.GetValue<string>(nameof(SpecCpuExecutor.BaseOptimizingFlags), "-g -O3 -march=native");
            }
        }

        /// <summary>
        /// Compiler version
        /// </summary>
        public string CompilerVersion
        {
            get
            {
                return this.Parameters.GetValue<string>(nameof(SpecCpuExecutor.CompilerVersion));
            }
        }

        /// <summary>
        /// Peak optimizing flags.
        /// Recommand Default:-g -Ofast -march=native -flto
        /// </summary>
        public string PeakOptimizingFlags
        {
            get
            {
                return this.Parameters.GetValue<string>(nameof(SpecCpuExecutor.PeakOptimizingFlags), "-g -Ofast -march=native -flto");
            }
        }

        /// <summary>
        /// The path to the SPECcpu package.
        /// </summary>
        protected string PackageDirectory { get; set; }

        /// <summary>
        /// Executes the SPECcpu workload.
        /// </summary>
        protected override async Task ExecuteAsync(EventContext telemetryContext, CancellationToken cancellationToken)
        {
            using (BackgroundOperations profiling = BackgroundOperations.BeginProfiling(this, cancellationToken))
            {
                string commandLineArguments = this.GetCommandLineArguments();

                if (this.Platform == PlatformID.Unix)
                {
                    using (IProcessProxy process = await this.ExecuteCommandAsync("bash", $"{SpecCpuExecutor.SpecCpuRunShell} \"{commandLineArguments}\"", this.PackageDirectory, telemetryContext, cancellationToken, runElevated: true))
                    {
                        if (!cancellationToken.IsCancellationRequested)
                        {
                            await this.LogProcessDetailsAsync(process, telemetryContext, "SPECcpu", logToFile: true);
                            process.ThrowIfWorkloadFailed();

                            await this.CaptureMetricsAsync(process, commandLineArguments, telemetryContext, cancellationToken);
                        }
                    }
                }
                else
                {
                    using (IProcessProxy process = await this.ExecuteCommandAsync($"cmd", $"/c {SpecCpuExecutor.SpecCpuRunBat} {commandLineArguments}", this.PackageDirectory, telemetryContext, cancellationToken, runElevated: true))
                    {
                        if (!cancellationToken.IsCancellationRequested)
                        {
                            await this.LogProcessDetailsAsync(process, telemetryContext, "SPECcpu", logToFile: true);
                            process.ThrowIfWorkloadFailed();

                            await this.CaptureMetricsAsync(process, commandLineArguments, telemetryContext, cancellationToken);
                        }
                    }
                }
            }

            if (!cancellationToken.IsCancellationRequested)
            {
                await this.UploadSpecCpuLogsAsync(cancellationToken).ConfigureAwait(false);
            }
        }

        /// <summary>
        /// Initializes the environment for execution of the SPECcpu workload.
        /// </summary>
        protected override async Task InitializeAsync(EventContext telemetryContext, CancellationToken cancellationToken)
        {
            DependencyPath workloadPackage = await this.packageManager.GetPackageAsync(this.PackageName, CancellationToken.None);

            if (workloadPackage == null)
            {
                throw new DependencyException(
                    $"The expected package '{this.PackageName}' does not exist on the system or is not registered.",
                    ErrorReason.WorkloadDependencyMissing);
            }

            this.PackageDirectory = workloadPackage.Path;

            string imageFile = this.GetIsoFilePath(workloadPackage);
            telemetryContext.AddContext(nameof(imageFile), imageFile);

            await this.SetupSpecCpuAsync(imageFile, telemetryContext, cancellationToken);
        }

        private string GetConfigurationFileName()
        {
            switch ((this.Platform, this.CpuArchitecture))
            {
                // Windows is not supported. Modify this section if Windows is added.
                case (PlatformID.Unix, Architecture.X64):
                    return "vc-linux-x64.cfg";

                case (PlatformID.Unix, Architecture.Arm64):
                    return "vc-linux-arm64.cfg";

                case (PlatformID.Win32NT, Architecture.X64):
                    return "vc-win-x64.cfg";

                case (PlatformID.Win32NT, Architecture.Arm64):
                    return "vc-win-arm64.cfg";

                default:
                    throw new NotSupportedException($"Current CPU architechture '{this.CpuArchitecture.ToString()}' is not supported for SPECcpu.");
            }
        }

        private string GetIsoFilePath(DependencyPath workloadPackage)
        {
            string[] isoFiles = this.fileSystem.Directory.GetFiles(workloadPackage.Path, "*.iso", SearchOption.TopDirectoryOnly);

            if (isoFiles?.Any() != true)
            {
                throw new DependencyException(
                    $"SPECcpu .iso/image file not found in the expected package directory path '{this.PackageDirectory}'.",
                    ErrorReason.DependencyNotFound);
            }
            else if (isoFiles.Length > 1)
            {
                throw new DependencyException(
                   $"Ambiguous scenario. Multiple SPECcpu .iso/image files were found in the expected package directory path '{this.PackageDirectory}'.",
                   ErrorReason.DependencyNotFound);
            }

            return isoFiles.First();
        }

        private async Task SetupSpecCpuAsync(string isoFilePath, EventContext telemetryContext, CancellationToken cancellationToken)
        {
            SpecCpuState state = await this.stateManager.GetStateAsync<SpecCpuState>($"{nameof(SpecCpuState)}", cancellationToken)
                ?? new SpecCpuState();

            if (!state.SpecCpuInitialized)
            {
                string mountPath = this.PlatformSpecifics.Combine(this.PlatformSpecifics.GetPackagePath(), "speccpu_mount");
                this.fileSystem.Directory.CreateDirectory(mountPath);

                if (this.Platform == PlatformID.Unix)
                {
                    await this.ExecuteCommandAsync("mount", $"-t iso9660 -o ro,exec,loop {isoFilePath} {mountPath}", this.PackageDirectory, telemetryContext, cancellationToken);
                    await this.ExecuteCommandAsync("./install.sh", $"-f -d {this.PackageDirectory}", mountPath, telemetryContext, cancellationToken);
                    await this.WriteSpecCpuConfigAsync(cancellationToken);
                    await this.ExecuteCommandAsync("chmod", $"-R ugo=rwx {this.PackageDirectory}", this.PackageDirectory, telemetryContext, cancellationToken);
                    await this.ExecuteCommandAsync("umount", mountPath, this.PackageDirectory, telemetryContext, cancellationToken);
                }
                else
                {
                    // powershell -Command "Mount-DiskImage -ImagePath "C:\Users\azureuser\Desktop\cpu2017-1.1.8.iso""
                    string mountIsoCmd = $"-Command \"Mount-DiskImage -ImagePath {isoFilePath}\"";
                    await this.ExecuteCommandAsync("powershell", mountIsoCmd, this.PackageDirectory, telemetryContext, cancellationToken);

                    // powershell -Command "(Get-DiskImage -ImagePath "C:\Users\azureuser\Desktop\cpu2017-1.1.8.iso" | Get-Volume).DriveLetter "
                    string getDriveLetterCmd = $"-Command \"(Get-DiskImage -ImagePath {isoFilePath}| Get-Volume).DriveLetter\"";
                    string driveLetter = await this.ExecuteCommandAsync("powershell", getDriveLetterCmd, this.PackageDirectory, telemetryContext, cancellationToken);

                    // The reason for the echo is that there is a "pause" in the install.bat. The echo skips it.
                    // echo 1 | install.bat  C:\cpu2017
                    string installCmd = $"/c echo 1 | {this.PlatformSpecifics.Combine($"{driveLetter.Trim()}:", "install.bat")} {this.PackageDirectory}";
                    await this.ExecuteCommandAsync("cmd", installCmd, this.PackageDirectory, telemetryContext, cancellationToken);

                    await this.WriteSpecCpuConfigAsync(cancellationToken);

                    // powershell -Command "Dismount-DiskImage -ImagePath "C:\Users\azureuser\Desktop\cpu2017-1.1.8.iso""
                    string dismountCmd = $"-Command \"Dismount-DiskImage -ImagePath {isoFilePath}\"";
                    await this.ExecuteCommandAsync("powershell", dismountCmd, this.PackageDirectory, telemetryContext, cancellationToken);
                }

                state.SpecCpuInitialized = true;
            }

            await this.stateManager.SaveStateAsync<SpecCpuState>($"{nameof(SpecCpuState)}", state, cancellationToken);
        }

        private async Task<string> ExecuteCommandAsync(string command, string commandArguments, string workingDirectory, EventContext telemetryContext, CancellationToken cancellationToken)
        {
            EventContext relatedContext = EventContext.Persisted()
                .AddContext(nameof(command), command)
                .AddContext(nameof(commandArguments), commandArguments);

            using (IProcessProxy process = this.systemManager.ProcessManager.CreateElevatedProcess(this.Platform, command, commandArguments, workingDirectory))
            {
                this.CleanupTasks.Add(() => process.SafeKill());
                this.LogProcessTrace(process);

                await process.StartAndWaitAsync(cancellationToken);

                if (!cancellationToken.IsCancellationRequested)
                {
                    if (process.IsErrored())
                    {
                        await this.LogProcessDetailsAsync(process, relatedContext, logToFile: true);
                        process.ThrowIfWorkloadFailed();
                    }
                }

                return process.StandardOutput.ToString();
            }
        }

        private async Task CaptureMetricsAsync(IProcessProxy process, string commandArguments, EventContext telemetryContext, CancellationToken cancellationToken)
        {
            if (!cancellationToken.IsCancellationRequested)
            {
                // CPU2017.008.intrate.txt
                string resultsDirectory = this.PlatformSpecifics.Combine(this.PackageDirectory, "result");
                string[] outputFiles = this.fileSystem.Directory.GetFiles(resultsDirectory, "CPU2017.*.txt", SearchOption.TopDirectoryOnly);

                foreach (string file in outputFiles)
                {
                    string results = await this.LoadResultsAsync(file, cancellationToken);
                    await this.LogProcessDetailsAsync(process, telemetryContext, "SPECcpu", results: results.AsArray(), logToFile: true);

                    SpecCpuMetricsParser parser = new SpecCpuMetricsParser(results);
                    IList<Metric> metrics = parser.Parse();

                    this.Logger.LogMetrics(
                        toolName: "SPECcpu",
                        scenarioName: this.Scenario,
                        process.StartTime,
                        process.ExitTime,
                        metrics,
                        metricCategorization: $"{this.SpecProfile}-{this.tuning}",
                        commandArguments,
                        this.Tags,
                        telemetryContext);

                    await this.fileSystem.File.DeleteAsync(file);
                }
            }
        }

        private async Task UploadSpecCpuLogsAsync(CancellationToken cancellationToken)
        {
            if (this.TryGetContentStoreManager(out IBlobManager blobManager))
            {
                // CPU2017.001.log, CPU2017.001.log.debug, etc
                string results = this.PlatformSpecifics.Combine(this.PackageDirectory, "result");
                string[] outputFiles = this.fileSystem.Directory.GetFiles(results, "*CPU2017*", SearchOption.TopDirectoryOnly);

                if (outputFiles?.Any() == true)
                {
<<<<<<< HEAD
                    IEnumerable<IFileInfo> files = outputFiles.ToList()
                        .Select(path => this.fileSystem.FileInfo.FromFileName(path));
=======
                    IEnumerable<IFileInfo> files = outputFiles.ToList().Select(path => this.fileSystem.FileInfo.New(path));
>>>>>>> 39daadb1

                    IEnumerable<FileUploadDescriptor> descriptors = files
                        .Select(file => this.CreateFileUploadDescriptor(file, HttpContentType.PlainText, Encoding.UTF8.WebName, "speccpu", DateTime.UtcNow));

                    await this.UploadFilesAsync(blobManager, this.fileSystem, descriptors, cancellationToken);
                }
            }
        }

        private string GetCommandLineArguments()
        {
            // runcpu arguments document: https://www.spec.org/cpu2017/Docs/runcpu.html#strict
            string configurationFile = this.GetConfigurationFileName();
            int coreCount = Environment.ProcessorCount;

            string cmd = @$"--config {configurationFile} --iterations 2 --copies {coreCount} --threads {coreCount} --tune {this.tuning}";

            // For linux runs we are doing reportable. For windows since not all benchmarks could be run, it will be noreportable.
            cmd = (this.Platform == PlatformID.Unix) ? $"{cmd} --reportable" : $"{cmd} --noreportable";
            cmd = $"{cmd} {this.SpecProfile}";
            return cmd;
        }

        private async Task WriteSpecCpuConfigAsync(CancellationToken cancellationToken)
        {
            // Copy SPECcpu configuration file to the config folder.
            string configurationFile = this.GetConfigurationFileName();
            string templateText = await this.fileSystem.File.ReadAllTextAsync(this.PlatformSpecifics.GetScriptPath("speccpu", configurationFile));

            // Copy SPECcpu run shell to the config folder.
            if (this.Platform == PlatformID.Unix) 
            {
                this.fileSystem.File.Copy(
                    this.PlatformSpecifics.GetScriptPath("speccpu", SpecCpuExecutor.SpecCpuRunShell),
                    this.Combine(this.PackageDirectory, SpecCpuExecutor.SpecCpuRunShell),
                    true);
            }
            else
            {
                this.fileSystem.File.Copy(
                this.PlatformSpecifics.GetScriptPath("speccpu", SpecCpuExecutor.SpecCpuRunBat),
                this.Combine(this.PackageDirectory, SpecCpuExecutor.SpecCpuRunBat),
                true);
            }

            templateText = templateText.Replace(SpecCpuConfigPlaceHolder.BaseOptimizingFlags, this.BaseOptimizingFlags, StringComparison.OrdinalIgnoreCase);
            templateText = templateText.Replace(SpecCpuConfigPlaceHolder.PeakOptimizingFlags, this.PeakOptimizingFlags, StringComparison.OrdinalIgnoreCase);
            templateText = templateText.Replace(
                SpecCpuConfigPlaceHolder.Gcc10Workaround,
                Convert.ToInt32(this.CompilerVersion) >= 10 ? SpecCpuConfigPlaceHolder.Gcc10WorkaroundContent : string.Empty,
                StringComparison.OrdinalIgnoreCase);

            await this.fileSystem.File.WriteAllTextAsync(this.Combine(this.PackageDirectory, "config", configurationFile), templateText, cancellationToken);
        }

        internal class SpecCpuState : State
        {
            public SpecCpuState(IDictionary<string, IConvertible> properties = null)
                : base(properties)
            {
            }

            public bool SpecCpuInitialized
            {
                get
                {
                    return this.Properties.GetValue<bool>(nameof(SpecCpuState.SpecCpuInitialized), false);
                }

                set
                {
                    this.Properties[nameof(SpecCpuState.SpecCpuInitialized)] = value;
                }
            }
        }

        private static class SpecCpuConfigPlaceHolder
        {
            public const string BaseOptimizingFlags = "$BaseOptimizingFlags$";
            public const string PeakOptimizingFlags = "$PeakOptimizingFlags$";
            public const string Gcc10Workaround = "$Gcc10Workaround$";
            public const string Gcc10WorkaroundContent = "%define GCCge10";
        }
    }
}<|MERGE_RESOLUTION|>--- conflicted
+++ resolved
@@ -333,15 +333,20 @@
 
                 if (outputFiles?.Any() == true)
                 {
-<<<<<<< HEAD
                     IEnumerable<IFileInfo> files = outputFiles.ToList()
-                        .Select(path => this.fileSystem.FileInfo.FromFileName(path));
-=======
-                    IEnumerable<IFileInfo> files = outputFiles.ToList().Select(path => this.fileSystem.FileInfo.New(path));
->>>>>>> 39daadb1
+                        .Select(path => this.fileSystem.FileInfo.New(path));
 
                     IEnumerable<FileUploadDescriptor> descriptors = files
-                        .Select(file => this.CreateFileUploadDescriptor(file, HttpContentType.PlainText, Encoding.UTF8.WebName, "speccpu", DateTime.UtcNow));
+                        .Select(file => this.CreateFileUploadDescriptor(new FileContext(
+                            file,
+                            HttpContentType.PlainText,
+                            Encoding.UTF8.WebName,
+                            this.ExperimentId,
+                            this.AgentId,
+                            "speccpu",
+                            this.Scenario,
+                            null,
+                            this.Roles?.FirstOrDefault())));
 
                     await this.UploadFilesAsync(blobManager, this.fileSystem, descriptors, cancellationToken);
                 }

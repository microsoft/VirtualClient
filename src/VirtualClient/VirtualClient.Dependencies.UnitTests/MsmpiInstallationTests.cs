// Copyright (c) Microsoft Corporation.
// Licensed under the MIT License.

namespace VirtualClient.Dependencies
{
    using System;
    using System.Collections.Generic;
    using System.Diagnostics;
    using System.Linq;
    using System.Threading;
    using System.Threading.Tasks;
    using Microsoft.Extensions.DependencyInjection;
    using Moq;
    using NUnit.Framework;
    using VirtualClient.Common;
    using VirtualClient.Common.Telemetry;
    using VirtualClient.Contracts;

    [TestFixture]
    [Category("Unit")]
    public class MsmpiInstallationTests
    {
        private MockFixture fixture;

        [Test]
        public async Task MsmpiInstallationRunsTheExpectedCommandInWindows()
        {
            this.SetupMockFixture(PlatformID.Win32NT);

            ProcessStartInfo expectedInfo = new ProcessStartInfo();
            List<string> expectedCommands = new List<string>()
            {
                $@"msiexec.exe /i ""{this.fixture.GetPackagePath()}\msmpi\win-x64\msmpisdk.msi"" /qn"
            };

            int commandExecuted = 0;
            this.fixture.ProcessManager.OnCreateProcess = (exe, arguments, workingDir) =>
            {
                if (expectedCommands.Any(c => c == $"{exe} {arguments}"))
                {
                    commandExecuted++;
                }

                IProcessProxy process = new InMemoryProcess()
                {
                    ExitCode = 0,
                    OnStart = () => true,
                    OnHasExited = () => true
                };
                return process;
            };

            using (TestMsmpiInstallation installation = new TestMsmpiInstallation(this.fixture.Dependencies, this.fixture.Parameters))
            {
                await installation.ExecuteAsync(CancellationToken.None);
            }

            Assert.AreEqual(1, commandExecuted);
        }

        [Test]
        public void MsmpiInstallationDoesNotExecuteOnLinuxSystems()
        {
            this.SetupMockFixture(PlatformID.Unix);

<<<<<<< HEAD
            ProcessStartInfo expectedInfo = new ProcessStartInfo();

            int commandExecuted = 0;
            this.fixture.ProcessManager.OnCreateProcess = (exe, arguments, workingDir) =>
            {
                commandExecuted++;

                IProcessProxy process = new InMemoryProcess()
                {
                    ExitCode = 0,
                    OnStart = () => true,
                    OnHasExited = () => true
                };
                
                return process;
            };

            using (TestMsmpiInstallation installation = new TestMsmpiInstallation(this.fixture.Dependencies, this.fixture.Parameters))
=======
            using (TestMsmpiInstallation installation = new TestMsmpiInstallation(this.mockFixture.Dependencies, this.mockFixture.Parameters))
>>>>>>> d761f329
            {
                Assert.IsFalse(VirtualClientComponent.IsSupported(installation));
            }
        }

        private void SetupMockFixture(PlatformID platform)
        {
            this.fixture = new MockFixture();
            this.fixture.Setup(platform);
            this.fixture.File.Reset();
            this.fixture.File.Setup(f => f.Exists(It.IsAny<string>()))
                .Returns(true);
            this.fixture.File.Setup(f => f.Exists(It.IsRegex(".*msmpisuccess.lock")))
                .Returns(false);

            DependencyPath package = new DependencyPath("msmpi", this.fixture.PlatformSpecifics.GetPackagePath("msmpi"));
            this.fixture.PackageManager.OnGetPackage("msmpi").ReturnsAsync(package);

            this.fixture.Parameters = new Dictionary<string, IConvertible>()
            {
                { nameof(MsmpiInstallation.PackageName), "msmpi" }
            };
        }

        private class TestMsmpiInstallation : MsmpiInstallation
        {
            public TestMsmpiInstallation(IServiceCollection dependencies, IDictionary<string, IConvertible> parameters)
                : base(dependencies, parameters)
            {
            }

            public new Task ExecuteAsync(EventContext context, CancellationToken cancellationToken)
            {
                return base.ExecuteAsync(context, cancellationToken);
            }
        }
    }
}<|MERGE_RESOLUTION|>--- conflicted
+++ resolved
@@ -63,11 +63,10 @@
         {
             this.SetupMockFixture(PlatformID.Unix);
 
-<<<<<<< HEAD
             ProcessStartInfo expectedInfo = new ProcessStartInfo();
 
             int commandExecuted = 0;
-            this.fixture.ProcessManager.OnCreateProcess = (exe, arguments, workingDir) =>
+            this.mockFixture.ProcessManager.OnCreateProcess = (exe, arguments, workingDir) =>
             {
                 commandExecuted++;
 
@@ -81,10 +80,7 @@
                 return process;
             };
 
-            using (TestMsmpiInstallation installation = new TestMsmpiInstallation(this.fixture.Dependencies, this.fixture.Parameters))
-=======
             using (TestMsmpiInstallation installation = new TestMsmpiInstallation(this.mockFixture.Dependencies, this.mockFixture.Parameters))
->>>>>>> d761f329
             {
                 Assert.IsFalse(VirtualClientComponent.IsSupported(installation));
             }

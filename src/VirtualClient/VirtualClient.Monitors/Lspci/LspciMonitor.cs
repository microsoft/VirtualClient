// Copyright (c) Microsoft Corporation.
// Licensed under the MIT License.

namespace VirtualClient.Monitors
{
    using System;
    using System.Collections.Generic;
    using System.IO.Abstractions;
    using System.Threading;
    using System.Threading.Tasks;
    using global::VirtualClient;
    using global::VirtualClient.Contracts;
    using Microsoft.Extensions.DependencyInjection;
    using Microsoft.Extensions.Logging;
    using VirtualClient.Common;
    using VirtualClient.Common.Extensions;
    using VirtualClient.Common.Telemetry;

    /// <summary>
    /// The Performance Counter Monitor for Virtual Client
    /// </summary>
    public class LspciMonitor : VirtualClientIntervalBasedMonitor
    {
        private static readonly string Lspci = "lspci";

        /// <summary>
        /// Initializes a new instance of the <see cref="LspciMonitor"/> class.
        /// </summary>
        public LspciMonitor(IServiceCollection dependencies, IDictionary<string, IConvertible> parameters)
            : base(dependencies, parameters)
        {
        }

        /// <inheritdoc/>
        protected override async Task ExecuteAsync(EventContext telemetryContext, CancellationToken cancellationToken)
        {
            // All background monitor ExecuteAsync methods should be either 'async' or should use a Task.Run() if running a 'while' loop or the
            // logic will block without returning. Monitors are typically expected to be fire-and-forget.

            switch (this.Platform)
            {
                case PlatformID.Win32NT:
<<<<<<< HEAD
                    if (this.CpuArchitecture == System.Runtime.InteropServices.Architecture.X64)
                    {
                        await this.ListPciAsync(telemetryContext, cancellationToken);
                    }

                    // skipping if running ARM64
=======
                    // Do nothing on Windows for now. The binary we are using have error:
                    // lspci: Cannot find any working access method.
>>>>>>> 1c8de491
                    break;

                case PlatformID.Unix:
                    await this.ListPciAsync(telemetryContext, cancellationToken);
                    break;
            }
        }

        /// <inheritdoc/>
        protected override void ValidateParameters()
        {
            base.ValidateParameters();
            if (this.MonitorFrequency <= TimeSpan.Zero)
            {
                throw new MonitorException(
                    $"The monitor frequency defined/provided for the '{this.TypeName}' component '{this.MonitorFrequency}' is not valid. " +
                    $"The frequency must be greater than zero.",
                    ErrorReason.InvalidProfileDefinition);
            }
        }

        private async Task ListPciAsync(EventContext telemetryContext, CancellationToken cancellationToken)
        {
            ISystemManagement systemManagement = this.Dependencies.GetService<ISystemManagement>();
            IFileSystem fileSystem = systemManagement.FileSystem;

            await Task.Delay(this.MonitorWarmupPeriod, cancellationToken)
                .ConfigureAwait(false);

            while (!cancellationToken.IsCancellationRequested)
            {
                string command = (this.Platform == PlatformID.Unix) ? "lspci" : "lspci.exe";
                string commandArguments = "-vvv";

                try
                {
                    string workingDir = Environment.CurrentDirectory;

                    if (this.Platform == PlatformID.Win32NT)
                    {
                        DependencyPath lspciPackage = await this.GetPlatformSpecificPackageAsync(LspciMonitor.Lspci,  CancellationToken.None);
                        workingDir = lspciPackage.Path;
                        command = this.PlatformSpecifics.Combine(workingDir, command);
                    }

                    using (IProcessProxy process = systemManagement.ProcessManager.CreateElevatedProcess(this.Platform, command, $"{commandArguments}", workingDir))
                    {
                        this.CleanupTasks.Add(() => process.SafeKill());

                        DateTime startTime = DateTime.UtcNow;
                        await process.StartAndWaitAsync(cancellationToken)
                            .ConfigureAwait(false);

                        DateTime endTime = DateTime.UtcNow;

                        if (!cancellationToken.IsCancellationRequested)
                        {
                            // The output is rather large, but we account for it by applying a maximum number of characters
                            // to the output.
                            await this.LogProcessDetailsAsync(process, telemetryContext, "Lspci", logToFile: true);
                            process.ThrowIfMonitorFailed();

                            if (process.StandardOutput.Length > 0)
                            {
                                LspciParser parser = new LspciParser(process.StandardOutput.ToString());
                                IList<PciDevice> pciDevices = parser.Parse();

                                foreach (PciDevice pciDevice in pciDevices)
                                {
                                    string message = $"PCI Device: '{pciDevice.Name}'. Address: '{pciDevice.Address}'";
                                    this.Logger.LogSystemEvents(message, pciDevice.Properties, telemetryContext);
                                    foreach (PciDevice.PciDeviceCapability capability in pciDevice.Capabilities)
                                    {
                                        message = $"{message}. Capability: '{capability.Name}'";
                                        this.Logger.LogSystemEvents(message, pciDevice.Properties, telemetryContext);
                                    }
                                }
                            }
                        }

                        await Task.Delay(this.MonitorFrequency).ConfigureAwait(false);
                    }
                }
                catch (OperationCanceledException)
                {
                    // Expected whenever ctrl-C is used.
                }
                catch (Exception exc)
                {
                    this.Logger.LogErrorMessage(exc, telemetryContext, LogLevel.Warning);
                    // Always wait for the monitor frequency for the next execution.
                    await Task.Delay(this.MonitorFrequency).ConfigureAwait(false);
                }
            }
        }
    }
}<|MERGE_RESOLUTION|>--- conflicted
+++ resolved
@@ -40,17 +40,8 @@
             switch (this.Platform)
             {
                 case PlatformID.Win32NT:
-<<<<<<< HEAD
-                    if (this.CpuArchitecture == System.Runtime.InteropServices.Architecture.X64)
-                    {
-                        await this.ListPciAsync(telemetryContext, cancellationToken);
-                    }
-
-                    // skipping if running ARM64
-=======
                     // Do nothing on Windows for now. The binary we are using have error:
                     // lspci: Cannot find any working access method.
->>>>>>> 1c8de491
                     break;
 
                 case PlatformID.Unix:
@@ -60,9 +51,9 @@
         }
 
         /// <inheritdoc/>
-        protected override void ValidateParameters()
+        protected override void Validate()
         {
-            base.ValidateParameters();
+            base.Validate();
             if (this.MonitorFrequency <= TimeSpan.Zero)
             {
                 throw new MonitorException(

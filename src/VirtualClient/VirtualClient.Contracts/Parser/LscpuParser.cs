--- conflicted
+++ resolved
@@ -82,16 +82,21 @@
             int socketCores = int.Parse(coresPerSocket.Groups[1].Value.Trim());
             bool hyperthreadingEnabled = int.Parse(threadsPerCore.Groups[1].Value.Trim()) > 1;
             int numaNodeCount = 0;
-            string modelname = string.Empty;
+
+            string name = null;
+            string description = string.Empty;
+
+            if (modelName.Success)
+            {
+                name = modelName.Groups[1].Value.Trim();
+                description = name;
+            }
 
             if (numaNodes.Success)
             {
                 numaNodeCount = int.Parse(numaNodes.Groups[1].Value.Trim());
             }
 
-<<<<<<< HEAD
-            string name = modelName.Groups[1].Value.Trim();
-            string description = name;
             if (cpuFamily.Success)
             {
                 description += $" Family {cpuFamily.Groups[1].Value.Trim()}";
@@ -115,18 +120,8 @@
             IEnumerable<CpuCacheInfo> caches = LscpuParser.ParseCacheInfo(this.RawText);
 
             return new CpuInfo(
-                name,
-                description,
-=======
-            if (modelName.Success)
-            {
-                modelname = modelName.Groups[1].Value.Trim();
-            }
-
-            return new CpuInfo(
-                modelname,
-                null,
->>>>>>> 18e4290e
+                name ?? description.Trim(),
+                description.Trim(),
                 socketCount * socketCores,
                 logicalProcessorCount,
                 socketCount,

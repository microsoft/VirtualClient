--- conflicted
+++ resolved
@@ -710,88 +710,85 @@
             }
         }
 
-        /// <summary>
-<<<<<<< HEAD
-=======
-        /// Captures the details of the process including standard output, standard error and exit codes to 
-        /// telemetry and log files on the system.
-        /// </summary>
-        /// <param name="component">The component requesting the logging.</param>
-        /// <param name="process">The process whose details will be captured.</param>
-        /// <param name="telemetryContext">Provides context information to include with telemetry events.</param>
-        /// <param name="toolName">The name of the toolset running in the process.</param>
-        /// <param name="results">Results from the process execution (i.e. outside of standard output).</param>
-        /// <param name="logToTelemetry">True to log the results to telemetry. Default = true.</param>
-        /// <param name="logToFile">True to log the results to a log file on the file system. Default = false.</param>
-        /// <param name="logToTelemetryMaxChars">
-        /// The maximum number of characters that will be logged in the telemetry event. There are often limitations on the size 
-        /// of telemetry events. The goal here is to capture as much of the information about the process in the telemetry event
-        /// without risking data loss during upload because the message exceeds thresholds. Default = 125,000 chars. In relativity
-        /// there are about 3000 characters in an average single-spaced page of text.
-        /// </param>
-        public static async Task LogProcessDetailsAsync(
-            this VirtualClientComponent component, IProcessProxy process, EventContext telemetryContext, string toolName = null, IEnumerable<string> results = null, bool logToTelemetry = true, bool logToFile = true, int logToTelemetryMaxChars = 125000)
-        {
-            component.ThrowIfNull(nameof(component));
-            process.ThrowIfNull(nameof(process));
-            telemetryContext.ThrowIfNull(nameof(telemetryContext));
-
-            ILogger logger = null;
-
-            if (logToTelemetry)
-            {
-                try
-                {
-                    if (component.Dependencies.TryGetService<ILogger>(out logger))
-                    {
-                        if (results?.Any() == true)
-                        {
-                            foreach (string result in results)
-                            {
-                                logger.LogProcessDetails(process, component.TypeName, telemetryContext, toolName, result, logToTelemetryMaxChars);
-                            }
-                        }
-                        else
-                        {
-                            logger.LogProcessDetails(process, component.TypeName, telemetryContext, toolName, null, logToTelemetryMaxChars);
-                        }
-                    }
-                }
-                catch (Exception exc)
-                {
-                    // Best effort but we should never crash VC if the logging fails. Metric capture
-                    // is more important to the operations of VC. We do want to log the failure.
-                    logger?.LogErrorMessage(exc, telemetryContext, LogLevel.Warning);
-                }
-            }
-
-            if (VirtualClientComponent.LogToFile && logToFile)
-            {
-                try
-                {
-                    if (results?.Any() == true)
-                    {
-                        foreach (string result in results)
-                        {
-                            await component.LogProcessDetailsToFileAsync(process, telemetryContext, toolName, result);
-                        }
-                    }
-                    else
-                    {
-                        await component.LogProcessDetailsToFileAsync(process, telemetryContext, toolName, null);
-                    }
-                }
-                catch (Exception exc)
-                {
-                    // Best effort but we should never crash VC if the logging fails. Metric capture
-                    // is more important to the operations of VC. We do want to log the failure.
-                    logger?.LogErrorMessage(exc, telemetryContext, LogLevel.Warning);
-                }
-            }
-        }
-
-        /// <summary>
->>>>>>> 7d6b8d57
+        /////// <summary>
+        /////// Captures the details of the process including standard output, standard error and exit codes to 
+        /////// telemetry and log files on the system.
+        /////// </summary>
+        /////// <param name="component">The component requesting the logging.</param>
+        /////// <param name="process">The process whose details will be captured.</param>
+        /////// <param name="telemetryContext">Provides context information to include with telemetry events.</param>
+        /////// <param name="toolName">The name of the toolset running in the process.</param>
+        /////// <param name="results">Results from the process execution (i.e. outside of standard output).</param>
+        /////// <param name="logToTelemetry">True to log the results to telemetry. Default = true.</param>
+        /////// <param name="logToFile">True to log the results to a log file on the file system. Default = false.</param>
+        /////// <param name="logToTelemetryMaxChars">
+        /////// The maximum number of characters that will be logged in the telemetry event. There are often limitations on the size 
+        /////// of telemetry events. The goal here is to capture as much of the information about the process in the telemetry event
+        /////// without risking data loss during upload because the message exceeds thresholds. Default = 125,000 chars. In relativity
+        /////// there are about 3000 characters in an average single-spaced page of text.
+        /////// </param>
+        ////public static async Task LogProcessDetailsAsync(
+        ////    this VirtualClientComponent component, IProcessProxy process, EventContext telemetryContext, string toolName = null, IEnumerable<string> results = null, bool logToTelemetry = true, bool logToFile = true, int logToTelemetryMaxChars = 125000)
+        ////{
+        ////    component.ThrowIfNull(nameof(component));
+        ////    process.ThrowIfNull(nameof(process));
+        ////    telemetryContext.ThrowIfNull(nameof(telemetryContext));
+
+        ////    ILogger logger = null;
+
+        ////    if (logToTelemetry)
+        ////    {
+        ////        try
+        ////        {
+        ////            if (component.Dependencies.TryGetService<ILogger>(out logger))
+        ////            {
+        ////                if (results?.Any() == true)
+        ////                {
+        ////                    foreach (string result in results)
+        ////                    {
+        ////                        logger.LogProcessDetails(process, component.TypeName, telemetryContext, toolName, result, logToTelemetryMaxChars);
+        ////                    }
+        ////                }
+        ////                else
+        ////                {
+        ////                    logger.LogProcessDetails(process, component.TypeName, telemetryContext, toolName, null, logToTelemetryMaxChars);
+        ////                }
+        ////            }
+        ////        }
+        ////        catch (Exception exc)
+        ////        {
+        ////            // Best effort but we should never crash VC if the logging fails. Metric capture
+        ////            // is more important to the operations of VC. We do want to log the failure.
+        ////            logger?.LogErrorMessage(exc, telemetryContext, LogLevel.Warning);
+        ////        }
+        ////    }
+
+        ////    if (VirtualClientComponent.LogToFile && logToFile)
+        ////    {
+        ////        try
+        ////        {
+        ////            if (results?.Any() == true)
+        ////            {
+        ////                foreach (string result in results)
+        ////                {
+        ////                    await component.LogProcessDetailsToFileAsync(process, telemetryContext, toolName, result);
+        ////                }
+        ////            }
+        ////            else
+        ////            {
+        ////                await component.LogProcessDetailsToFileAsync(process, telemetryContext, toolName, null);
+        ////            }
+        ////        }
+        ////        catch (Exception exc)
+        ////        {
+        ////            // Best effort but we should never crash VC if the logging fails. Metric capture
+        ////            // is more important to the operations of VC. We do want to log the failure.
+        ////            logger?.LogErrorMessage(exc, telemetryContext, LogLevel.Warning);
+        ////        }
+        ////    }
+        ////}
+
+        /// <summary>
         /// Logs the command and arguments to the trace output.
         /// </summary>
         /// <param name="component">The component executing the process.</param>
